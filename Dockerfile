--- conflicted
+++ resolved
@@ -4,12 +4,8 @@
 EXPOSE 4000 4002 4003 8053 8055
 
 ENV GO15VENDOREXPERIMENT 1
-<<<<<<< HEAD
 ENV GOBIN /go/src/github.com/letsencrypt/boulder/bin
-ENV PATH /go/bin:/go/src/github.com/letsencrypt/boulder/bin:/usr/local/go/bin:/usr/bin:/bin:/usr/sbin:/sbin:/usr/local/bin/
-=======
 ENV PATH /go/bin:/usr/local/go/bin:/usr/bin:/bin:/usr/sbin:/sbin:/usr/local/bin/
->>>>>>> 2c108118
 ENV GOPATH /go
 
 RUN adduser --disabled-password --gecos "" --home /go/src/github.com/letsencrypt/boulder -q buser
@@ -20,13 +16,8 @@
 # Copy in the Boulder sources
 COPY . .
 RUN mkdir bin
-<<<<<<< HEAD
-RUN go install ./cmd/rabbitmq-setup
-COPY ./test/certbot /go/bin/
-=======
 RUN GOBIN=/usr/local/bin go install ./cmd/rabbitmq-setup
 COPY ./test/certbot /usr/local/bin/
->>>>>>> 2c108118
 
 RUN chown -R buser /go/
 
