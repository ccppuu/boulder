--- conflicted
+++ resolved
@@ -62,13 +62,8 @@
 // using CFSSL's authenticated signature scheme.  A CA created in this way
 // issues for a single profile on the remote signer, which is indicated
 // by name in this constructor.
-<<<<<<< HEAD
-func NewCertificateAuthorityImpl(logger *blog.AuditLogger,
-	cadb core.CertificateAuthorityDatabase, config Config) (ca *CertificateAuthorityImpl, err error) {
-=======
-func NewCertificateAuthorityImpl(hostport string, authKey string, profile string, serialPrefix int, cadb core.CertificateAuthorityDatabase) (ca *CertificateAuthorityImpl, err error) {
+func NewCertificateAuthorityImpl(cadb core.CertificateAuthorityDatabase, config Config) (ca *CertificateAuthorityImpl, err error) {
 	logger := blog.GetAuditLogger()
->>>>>>> bef94d74
 	logger.Notice("Certificate Authority Starting")
 
 	if config.SerialPrefix == 0 {
@@ -94,7 +89,6 @@
 		return nil, err
 	}
 
-<<<<<<< HEAD
 	issuer, err := loadIssuer(config.IssuerCert)
 	if err != nil {
 		return nil, err
@@ -115,10 +109,7 @@
 	ocspSigner, err := ocsp.NewSigner(issuer, issuer, issuerKey,
 		time.Hour*24*4)
 
-	pa := policy.NewPolicyAuthorityImpl(logger)
-=======
 	pa := policy.NewPolicyAuthorityImpl()
->>>>>>> bef94d74
 
 	ca = &CertificateAuthorityImpl{
 		Signer:     signer,
