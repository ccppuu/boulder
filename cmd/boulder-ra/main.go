--- conflicted
+++ resolved
@@ -56,11 +56,7 @@
 		cmd.FailOnError(err, "Unable to create SA client")
 
 		rai := ra.NewRegistrationAuthorityImpl(clock.Default(), logger, stats,
-<<<<<<< HEAD
-			dc, c.RA.MaxContactsPerRegistration, c.KeyPolicy(),
-=======
-			rateLimitPolicies, c.RA.MaxContactsPerRegistration, c.KeyPolicy(),
->>>>>>> 37ef5945
+			c.RA.MaxContactsPerRegistration, c.KeyPolicy(),
 			c.RA.UseNewVARPC, c.RA.MaxNames, c.RA.DoNotForceCN)
 		policyErr := rai.SetRateLimitPoliciesFile(c.RA.RateLimitPoliciesFilename)
 		cmd.FailOnError(policyErr, "Couldn't load rate limit policies file")
