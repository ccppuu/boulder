// Copyright 2015 ISRG.  All rights reserved
// This Source Code Form is subject to the terms of the Mozilla Public
// License, v. 2.0. If a copy of the MPL was not distributed with this
// file, You can obtain one at http://mozilla.org/MPL/2.0/.

package core

import (
	"fmt"
	"net"
	"os"
	"strings"
	"testing"
	"time"

	"github.com/letsencrypt/boulder/test"

	"github.com/letsencrypt/boulder/Godeps/_workspace/src/github.com/miekg/dns"
)

const dnsLoopbackAddr = "127.0.0.1:4053"

func mockDNSQuery(w dns.ResponseWriter, r *dns.Msg) {
	defer w.Close()
	m := new(dns.Msg)
	m.SetReply(r)
	m.Compress = false

	appendAnswer := func(rr dns.RR) {
		m.Answer = append(m.Answer, rr)
	}
	for _, q := range r.Question {
		q.Name = strings.ToLower(q.Name)
		if q.Name == "servfail.com." {
			m.Rcode = dns.RcodeServerFailure
			break
		}
		switch q.Qtype {
		case dns.TypeSOA:
			record := new(dns.SOA)
			record.Hdr = dns.RR_Header{Name: "letsencrypt.org.", Rrtype: dns.TypeSOA, Class: dns.ClassINET, Ttl: 0}
			record.Ns = "ns.letsencrypt.org."
			record.Mbox = "master.letsencrypt.org."
			record.Serial = 1
			record.Refresh = 1
			record.Retry = 1
			record.Expire = 1
			record.Minttl = 1
			appendAnswer(record)
		case dns.TypeAAAA:
			if q.Name == "v6.letsencrypt.org." {
				record := new(dns.AAAA)
				record.Hdr = dns.RR_Header{Name: "v6.letsencrypt.org.", Rrtype: dns.TypeAAAA, Class: dns.ClassINET, Ttl: 0}
				record.AAAA = net.ParseIP("::1")
				appendAnswer(record)
			}
		case dns.TypeA:
			if q.Name == "cps.letsencrypt.org." {
				record := new(dns.A)
				record.Hdr = dns.RR_Header{Name: "cps.letsencrypt.org.", Rrtype: dns.TypeA, Class: dns.ClassINET, Ttl: 0}
				record.A = net.ParseIP("127.0.0.1")
				appendAnswer(record)
			}
		case dns.TypeCNAME:
			if q.Name == "cname.letsencrypt.org." {
				record := new(dns.CNAME)
				record.Hdr = dns.RR_Header{Name: "cname.letsencrypt.org.", Rrtype: dns.TypeCNAME, Class: dns.ClassINET, Ttl: 30}
				record.Target = "cps.letsencrypt.org."
				appendAnswer(record)
			}
			if q.Name == "cname.example.com." {
				record := new(dns.CNAME)
				record.Hdr = dns.RR_Header{Name: "cname.example.com.", Rrtype: dns.TypeCNAME, Class: dns.ClassINET, Ttl: 30}
				record.Target = "CAA.example.com."
				appendAnswer(record)
			}
		case dns.TypeDNAME:
			if q.Name == "dname.letsencrypt.org." {
				record := new(dns.DNAME)
				record.Hdr = dns.RR_Header{Name: "dname.letsencrypt.org.", Rrtype: dns.TypeDNAME, Class: dns.ClassINET, Ttl: 30}
				record.Target = "cps.letsencrypt.org."
				appendAnswer(record)
			}
		case dns.TypeCAA:
			if q.Name == "bracewel.net." || q.Name == "caa.example.com." {
				record := new(dns.CAA)
				record.Hdr = dns.RR_Header{Name: q.Name, Rrtype: dns.TypeCAA, Class: dns.ClassINET, Ttl: 0}
				record.Tag = "issue"
				record.Value = "letsencrypt.org"
				record.Flag = 1
				appendAnswer(record)
			}
			if q.Name == "cname.example.com." {
				record := new(dns.CAA)
				record.Hdr = dns.RR_Header{Name: "caa.example.com.", Rrtype: dns.TypeCAA, Class: dns.ClassINET, Ttl: 0}
				record.Tag = "issue"
				record.Value = "letsencrypt.org"
				record.Flag = 1
				appendAnswer(record)
			}
		case dns.TypeTXT:
			if q.Name == "split-txt.letsencrypt.org." {
				record := new(dns.TXT)
				record.Hdr = dns.RR_Header{Name: "split-txt.letsencrypt.org.", Rrtype: dns.TypeTXT, Class: dns.ClassINET, Ttl: 0}
				record.Txt = []string{"a", "b", "c"}
				appendAnswer(record)
			}
		}
	}

	w.WriteMsg(m)
	return
}

func serveLoopResolver(stopChan chan bool) chan bool {
	dns.HandleFunc(".", mockDNSQuery)
	server := &dns.Server{Addr: dnsLoopbackAddr, Net: "udp", ReadTimeout: time.Millisecond, WriteTimeout: time.Millisecond}
	waitChan := make(chan bool, 1)
	go func() {
		waitChan <- true
		err := server.ListenAndServe()
		if err != nil {
			fmt.Println(err)
			return
		}
	}()
	go func() {
		<-stopChan
		err := server.Shutdown()
		if err != nil {
			fmt.Println(err)
		}
	}()
	return waitChan
}

func TestMain(m *testing.M) {
	stop := make(chan bool, 1)
	wait := serveLoopResolver(stop)
	<-wait
	ret := m.Run()
	stop <- true
	os.Exit(ret)
}

func TestDNSNoServers(t *testing.T) {
	obj := NewDNSResolverImpl(time.Hour, []string{})

	_, _, err := obj.ExchangeOne("letsencrypt.org", dns.TypeA)

	test.AssertError(t, err, "No servers")
}

func TestDNSOneServer(t *testing.T) {
	obj := NewDNSResolverImpl(time.Second*10, []string{dnsLoopbackAddr})

	_, _, err := obj.ExchangeOne("letsencrypt.org", dns.TypeSOA)

	test.AssertNotError(t, err, "No message")
}

func TestDNSDuplicateServers(t *testing.T) {
	obj := NewDNSResolverImpl(time.Second*10, []string{dnsLoopbackAddr, dnsLoopbackAddr})

	_, _, err := obj.ExchangeOne("letsencrypt.org", dns.TypeSOA)

	test.AssertNotError(t, err, "No message")
}

func TestDNSLookupsNoServer(t *testing.T) {
	obj := NewDNSResolverImpl(time.Second*10, []string{})

	_, _, err := obj.LookupTXT("letsencrypt.org")
	test.AssertError(t, err, "No servers")

<<<<<<< HEAD
=======
	_, _, err = obj.LookupHost("letsencrypt.org")
	test.AssertError(t, err, "No servers")

>>>>>>> 2662a109
	_, _, err = obj.LookupCNAME("letsencrypt.org")
	test.AssertError(t, err, "No servers")

	_, _, err = obj.LookupCAA("letsencrypt.org")
	test.AssertError(t, err, "No servers")
}

func TestDNSServFail(t *testing.T) {
	obj := NewDNSResolverImpl(time.Second*10, []string{dnsLoopbackAddr})
	bad := "servfail.com"

	_, _, err := obj.LookupTXT(bad)
	test.AssertError(t, err, "LookupTXT didn't return an error")

	_, _, err = obj.LookupCNAME(bad)
	test.AssertError(t, err, "LookupCNAME didn't return an error")

<<<<<<< HEAD
=======
	_, _, err = obj.LookupHost(bad)
	test.AssertError(t, err, "LookupHost didn't return an error")

>>>>>>> 2662a109
	// CAA lookup ignores validation failures from the resolver for now
	// and returns an empty list of CAA records.
	emptyCaa, _, err := obj.LookupCAA(bad)
	test.Assert(t, len(emptyCaa) == 0, "Query returned non-empty list of CAA records")
	test.AssertNotError(t, err, "LookupCAA returned an error")
}

func TestDNSLookupTXT(t *testing.T) {
	obj := NewDNSResolverImpl(time.Second*10, []string{dnsLoopbackAddr})

	a, rtt, err := obj.LookupTXT("letsencrypt.org")
	t.Logf("A: %v RTT %s", a, rtt)
	test.AssertNotError(t, err, "No message")

	a, rtt, err = obj.LookupTXT("split-txt.letsencrypt.org")
	t.Logf("A: %v RTT %s", a, rtt)
	test.AssertNotError(t, err, "No message")
	test.AssertEquals(t, len(a), 1)
	test.AssertEquals(t, a[0], "abc")
}

<<<<<<< HEAD
=======
func TestDNSLookupHost(t *testing.T) {
	obj := NewDNSResolverImpl(time.Second*10, []string{dnsLoopbackAddr})

	ip, _, err := obj.LookupHost("servfail.com")
	t.Logf("servfail.com - IP: %s, Err: %s", ip, err)
	test.AssertError(t, err, "Server failure")
	test.Assert(t, len(ip) == 0, "Should not have IPs")

	ip, _, err = obj.LookupHost("nonexistent.letsencrypt.org")
	t.Logf("nonexistent.letsencrypt.org - IP: %s, Err: %s", ip, err)
	test.AssertNotError(t, err, "Not an error to not exist")
	test.Assert(t, len(ip) == 0, "Should not have IPs")

	// Single IPv4 address
	ip, _, err = obj.LookupHost("cps.letsencrypt.org")
	t.Logf("cps.letsencrypt.org - IP: %s, Err: %s", ip, err)
	test.AssertNotError(t, err, "Not an error to exist")
	test.Assert(t, len(ip) == 1, "Should have IP")
	ip, _, err = obj.LookupHost("cps.letsencrypt.org")
	t.Logf("cps.letsencrypt.org - IP: %s, Err: %s", ip, err)
	test.AssertNotError(t, err, "Not an error to exist")
	test.Assert(t, len(ip) == 1, "Should have IP")

	// No IPv6
	ip, _, err = obj.LookupHost("v6.letsencrypt.org")
	t.Logf("v6.letsencrypt.org - IP: %s, Err: %s", ip, err)
	test.AssertNotError(t, err, "Not an error to exist")
	test.Assert(t, len(ip) == 0, "Should not have IPs")
}

>>>>>>> 2662a109
func TestDNSLookupCAA(t *testing.T) {
	obj := NewDNSResolverImpl(time.Second*10, []string{dnsLoopbackAddr})

	caas, _, err := obj.LookupCAA("bracewel.net")
	test.AssertNotError(t, err, "CAA lookup failed")
	test.Assert(t, len(caas) > 0, "Should have CAA records")

	caas, _, err = obj.LookupCAA("nonexistent.letsencrypt.org")
	test.AssertNotError(t, err, "CAA lookup failed")
	test.Assert(t, len(caas) == 0, "Shouldn't have CAA records")

	caas, _, err = obj.LookupCAA("cname.example.com")
	test.AssertNotError(t, err, "CAA lookup failed")
	test.Assert(t, len(caas) > 0, "Should follow CNAME to find CAA")
}

func TestDNSLookupCNAME(t *testing.T) {
	obj := NewDNSResolverImpl(time.Second*10, []string{dnsLoopbackAddr})

	target, _, err := obj.LookupCNAME("cps.letsencrypt.org")
	test.AssertNotError(t, err, "CNAME lookup failed")
	test.AssertEquals(t, target, "")

	target, _, err = obj.LookupCNAME("cname.letsencrypt.org")
	test.AssertNotError(t, err, "CNAME lookup failed")
	test.AssertEquals(t, target, "cps.letsencrypt.org.")
}

func TestDNSLookupDNAME(t *testing.T) {
	obj := NewDNSResolverImpl(time.Second*10, []string{dnsLoopbackAddr})

	target, _, err := obj.LookupDNAME("cps.letsencrypt.org")
	test.AssertNotError(t, err, "DNAME lookup failed")
	test.AssertEquals(t, target, "")

	target, _, err = obj.LookupDNAME("dname.letsencrypt.org")
	test.AssertNotError(t, err, "DNAME lookup failed")
	test.AssertEquals(t, target, "cps.letsencrypt.org.")
}<|MERGE_RESOLUTION|>--- conflicted
+++ resolved
@@ -173,12 +173,9 @@
 	_, _, err := obj.LookupTXT("letsencrypt.org")
 	test.AssertError(t, err, "No servers")
 
-<<<<<<< HEAD
-=======
 	_, _, err = obj.LookupHost("letsencrypt.org")
 	test.AssertError(t, err, "No servers")
 
->>>>>>> 2662a109
 	_, _, err = obj.LookupCNAME("letsencrypt.org")
 	test.AssertError(t, err, "No servers")
 
@@ -196,12 +193,9 @@
 	_, _, err = obj.LookupCNAME(bad)
 	test.AssertError(t, err, "LookupCNAME didn't return an error")
 
-<<<<<<< HEAD
-=======
 	_, _, err = obj.LookupHost(bad)
 	test.AssertError(t, err, "LookupHost didn't return an error")
 
->>>>>>> 2662a109
 	// CAA lookup ignores validation failures from the resolver for now
 	// and returns an empty list of CAA records.
 	emptyCaa, _, err := obj.LookupCAA(bad)
@@ -223,8 +217,6 @@
 	test.AssertEquals(t, a[0], "abc")
 }
 
-<<<<<<< HEAD
-=======
 func TestDNSLookupHost(t *testing.T) {
 	obj := NewDNSResolverImpl(time.Second*10, []string{dnsLoopbackAddr})
 
@@ -255,7 +247,6 @@
 	test.Assert(t, len(ip) == 0, "Should not have IPs")
 }
 
->>>>>>> 2662a109
 func TestDNSLookupCAA(t *testing.T) {
 	obj := NewDNSResolverImpl(time.Second*10, []string{dnsLoopbackAddr})
 
