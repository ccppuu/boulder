--- conflicted
+++ resolved
@@ -21,15 +21,12 @@
 // AcmeStatus defines the state of a given authorization
 type AcmeStatus string
 
-<<<<<<< HEAD
-=======
 // AcmeResource values identify different types of ACME resources
 type AcmeResource string
 
 // Buffer is a variable-length collection of bytes
 type Buffer []byte
 
->>>>>>> 9937cca5
 // IdentifierType defines the available identification mechanisms for domains
 type IdentifierType string
 
