package policy

import (
	"crypto/sha256"
	"encoding/hex"
	"encoding/json"
	"fmt"
	"math/rand"
	"net"
	"regexp"
	"strings"
	"sync"

	"github.com/weppos/publicsuffix-go/publicsuffix"
	"golang.org/x/net/idna"
	"golang.org/x/text/unicode/norm"

	"github.com/letsencrypt/boulder/core"
	berrors "github.com/letsencrypt/boulder/errors"
	"github.com/letsencrypt/boulder/features"
	blog "github.com/letsencrypt/boulder/log"
	"github.com/letsencrypt/boulder/reloader"
)

// AuthorityImpl enforces CA policy decisions.
type AuthorityImpl struct {
	log blog.Logger

	blacklist      map[string]bool
	exactBlacklist map[string]bool
	blacklistMu    sync.RWMutex

	enabledChallenges map[string]bool
	pseudoRNG         *rand.Rand
	rngMu             sync.Mutex
}

// New constructs a Policy Authority.
func New(challengeTypes map[string]bool) (*AuthorityImpl, error) {

	pa := AuthorityImpl{
		log:               blog.Get(),
		enabledChallenges: challengeTypes,
		// We don't need real randomness for this.
		pseudoRNG: rand.New(rand.NewSource(99)),
	}

	return &pa, nil
}

type blacklistJSON struct {
	Blacklist      []string
	ExactBlacklist []string
}

// SetHostnamePolicyFile will load the given policy file, returning error if it
// fails. It will also start a reloader in case the file changes.
func (pa *AuthorityImpl) SetHostnamePolicyFile(f string) error {
	_, err := reloader.New(f, pa.loadHostnamePolicy, pa.hostnamePolicyLoadError)
	return err
}

func (pa *AuthorityImpl) hostnamePolicyLoadError(err error) {
	pa.log.AuditErr(fmt.Sprintf("error loading hostname policy: %s", err))
}

func (pa *AuthorityImpl) loadHostnamePolicy(b []byte) error {
	hash := sha256.Sum256(b)
	pa.log.Info(fmt.Sprintf("loading hostname policy, sha256: %s",
		hex.EncodeToString(hash[:])))
	var bl blacklistJSON
	err := json.Unmarshal(b, &bl)
	if err != nil {
		return err
	}
	if len(bl.Blacklist) == 0 {
		return fmt.Errorf("No entries in blacklist.")
	}
	nameMap := make(map[string]bool)
	for _, v := range bl.Blacklist {
		nameMap[v] = true
	}
	exactNameMap := make(map[string]bool)
	for _, v := range bl.ExactBlacklist {
		exactNameMap[v] = true
	}
	pa.blacklistMu.Lock()
	pa.blacklist = nameMap
	pa.exactBlacklist = exactNameMap
	pa.blacklistMu.Unlock()
	return nil
}

const (
	maxLabels = 10

	// RFC 1034 says DNS labels have a max of 63 octets, and names have a max of 255
	// octets: https://tools.ietf.org/html/rfc1035#page-10. Since two of those octets
	// are taken up by the leading length byte and the trailing root period the actual
	// max length becomes 253.
	maxLabelLength         = 63
	maxDNSIdentifierLength = 253
)

var dnsLabelRegexp = regexp.MustCompile(`^[a-z0-9][a-z0-9-]{0,62}$|^\*$`)
var punycodeRegexp = regexp.MustCompile("^xn--")
var idnReservedRegexp = regexp.MustCompile("^[a-z0-9]{2}--")

func isDNSCharacter(ch byte) bool {
	return ('a' <= ch && ch <= 'z') ||
		('A' <= ch && ch <= 'Z') ||
		('0' <= ch && ch <= '9') ||
		ch == '.' || ch == '-' || ch == '*'
}

var (
	errInvalidIdentifier   = berrors.MalformedError("Invalid identifier type")
	errNonPublic           = berrors.MalformedError("Name does not end in a public suffix")
	errICANNTLD            = berrors.MalformedError("Name is an ICANN TLD")
	errBlacklisted         = berrors.RejectedIdentifierError("Policy forbids issuing for name")
	errInvalidDNSCharacter = berrors.MalformedError("Invalid character in DNS name")
	errNameTooLong         = berrors.MalformedError("DNS name too long")
	errIPAddress           = berrors.MalformedError("Issuance for IP addresses not supported")
	errTooManyLabels       = berrors.MalformedError("DNS name has too many labels")
	errTooManyWildcards    = berrors.MalformedError("DNS name had more than one wildcard")
	errMisplacedWildcard   = berrors.MalformedError("DNS name had wildcard in location other than left-most label")
	errMalformedWildcard   = berrors.MalformedError("DNS name had a malformed wildcard label")
	errICANNTLDWildcard    = berrors.MalformedError("DNS name was a wildcard for an ICANN TLD")
	errEmptyName           = berrors.MalformedError("DNS name was empty")
	errNameEndsInDot       = berrors.MalformedError("DNS name ends in a period")
	errTooFewLabels        = berrors.MalformedError("DNS name does not have enough labels")
	errLabelTooShort       = berrors.MalformedError("DNS label is too short")
	errLabelTooLong        = berrors.MalformedError("DNS label is too long")
	errMalformedIDN        = berrors.MalformedError("DNS label contains malformed punycode")
	errInvalidRLDH         = berrors.RejectedIdentifierError("DNS name contains a R-LDH label")
	errTooManyWildcards    = berrors.MalformedError("DNS name had more than one wildcard")
	errMalformedWildcard   = berrors.MalformedError("DNS name had a malformed wildcard label")
	errICANNTLDWildcard    = berrors.MalformedError("DNS name was a wildcard for an ICANN TLD")
)

// WillingToIssue determines whether the CA is willing to issue for the provided
// identifier. It expects domains in id to be lowercase to prevent mismatched
// cases breaking queries.
//
// We place several criteria on identifiers we are willing to issue for:
//
//  * MUST self-identify as DNS identifiers
//  * MUST contain only bytes in the DNS hostname character set
//  * MUST NOT have more than maxLabels labels
//  * MUST follow the DNS hostname syntax rules in RFC 1035 and RFC 2181
//    In particular:
//    * MUST NOT contain underscores
//  * MUST NOT contain IDN labels (xn--)
//  * MUST NOT match the syntax of an IP address
//  * MUST end in a public suffix
//  * MUST have at least one label in addition to the public suffix
//  * MUST NOT be a label-wise suffix match for a name on the black list,
//    where comparison is case-independent (normalized to lower case)
//
<<<<<<< HEAD
// TODO(@cpu): Update this comment for wildcard behaviour
//
// If WillingToIssue returns an error, it will be of type MalformedRequestError.
=======
// If WillingToIssue returns an error, it will be of type MalformedRequestError
// or RejectedIdentifierError
>>>>>>> 44a1b625
func (pa *AuthorityImpl) WillingToIssue(id core.AcmeIdentifier) error {
	if id.Type != core.IdentifierDNS {
		return errInvalidIdentifier
	}
	domain := id.Value
	wildcardDomain := false

	if domain == "" {
		return errEmptyName
	}

	for _, ch := range []byte(domain) {
		if !isDNSCharacter(ch) {
			return errInvalidDNSCharacter
		}
	}

	if len(domain) > maxDNSIdentifierLength {
		return errNameTooLong
	}

	if ip := net.ParseIP(domain); ip != nil {
		return errIPAddress
	}

	if strings.HasSuffix(domain, ".") {
		return errNameEndsInDot
	}

	// Only one `*` character is allowed to be present in the domain
	wildcardCount := strings.Count(domain, "*")
	if wildcardCount > 1 {
		return errTooManyWildcards
	} else if wildcardCount == 1 {
		wildcardDomain = true
	}

	labels := strings.Split(domain, ".")
	if len(labels) > maxLabels {
		return errTooManyLabels
	}
	if len(labels) < 2 {
		return errTooFewLabels
	}
	// If there is a wildcard present in the domain it must be in the leftmost label
	if wildcardDomain && strings.Count(labels[0], "*") != 1 {
		return errMisplacedWildcard
	}
	// If there is a wildcard present in the leftmost label it must be only that
	// single wildcard character in the label.
	if wildcardDomain && labels[0] != "*" {
		return errMalformedWildcard
	}
	for _, label := range labels {
		if len(label) < 1 {
			return errLabelTooShort
		}
		if len(label) > maxLabelLength {
			return errLabelTooLong
		}

		if !dnsLabelRegexp.MatchString(label) {
			return errInvalidDNSCharacter
		}

		if label[len(label)-1] == '-' {
			return errInvalidDNSCharacter
		}

		if punycodeRegexp.MatchString(label) {
			// We don't care about script usage, if a name is resolvable it was
			// registered with a higher power and they should be enforcing their
			// own policy. As long as it was properly encoded that is enough
			// for us.
			ulabel, err := idna.ToUnicode(label)
			if err != nil {
				return errMalformedIDN
			}
			if !norm.NFKC.IsNormalString(ulabel) {
				return errMalformedIDN
			}
		} else if idnReservedRegexp.MatchString(label) {
			return errInvalidRLDH
		}
	}

	// Names must end in an ICANN TLD, but they must not be equal to an ICANN TLD.
	icannTLD, err := extractDomainIANASuffix(domain)
	if err != nil {
		return errNonPublic
	}
	if icannTLD == domain {
		return errICANNTLD
	}

	// Names must have a non-wildcard label immediately adjacent to the ICANN TLD.
	icannTLDLabels := strings.Split(domain, "."+icannTLD)
	if icannTLDLabels[0] == "*" {
		return errICANNTLDWildcard
	}

	// Require no match against blacklist
	if err := pa.checkHostLists(domain); err != nil {
		return err
	}

	return nil
}

// WillingToIssueWildcard is an extension of WillingToIssue that accepts DNS
// identifiers for well formed wildcard domains. It enforces that:
// * The identifer is a DNS type identifier
// * There is at most one `*` wildcard character
// * That the wildcard character is the leftmost label
// * That the wildcard label is not immediate adjacent to a top level ICANN TLD
//
// If all of the above is true then the base domain (e.g. without the *.) is run
// through WillingToIssue to catch other illegal things (blocked hosts, etc).
func (pa *AuthorityImpl) WillingToIssueWildcard(ident core.AcmeIdentifier) error {
	// We're only willing to process DNS identifiers
	if ident.Type != core.IdentifierDNS {
		return errInvalidIdentifier
	}
	rawDomain := ident.Value

	// If there is more than one wildcard in the domain the ident is invalid
	if strings.Count(rawDomain, "*") > 1 {
		return errTooManyWildcards
	}

	// If there is exactly one wildcard in the domain we need to do some special
	// processing to ensure that it is a well formed wildcard request and to
	// translate the identifer to its base domain for use with WillingToIssue
	if strings.Count(rawDomain, "*") == 1 {
		// If the rawDomain has a wildcard character, but it isn't the first most
		// label of the domain name then the wildcard domain is malformed
		if !strings.HasPrefix(rawDomain, "*.") {
			return errMalformedWildcard
		}
		// The base domain is the wildcard request with the `*.` prefix removed
		baseDomain := strings.TrimPrefix(rawDomain, "*.")
		// Names must end in an ICANN TLD, but they must not be equal to an ICANN TLD.
		icannTLD, err := extractDomainIANASuffix(baseDomain)
		if err != nil {
			return errNonPublic
		}
		// Names must have a non-wildcard label immediately adjacent to the ICANN
		// TLD. No `*.com`!
		if baseDomain == icannTLD {
			return errICANNTLDWildcard
		}
		// Check that the PA is willing to issue for the base domain
		return pa.WillingToIssue(core.AcmeIdentifier{
			Type:  core.IdentifierDNS,
			Value: baseDomain,
		})
	}

	return pa.WillingToIssue(ident)
}

func (pa *AuthorityImpl) checkHostLists(domain string) error {
	pa.blacklistMu.RLock()
	defer pa.blacklistMu.RUnlock()

	if pa.blacklist == nil {
		return fmt.Errorf("Hostname policy not yet loaded.")
	}

	labels := strings.Split(domain, ".")
	for i := range labels {
		joined := strings.Join(labels[i:], ".")
		if pa.blacklist[joined] {
			return errBlacklisted
		}
	}

	if pa.exactBlacklist[domain] {
		return errBlacklisted
	}
	return nil
}

// ChallengesFor makes a decision of what challenges, and combinations, are
// acceptable for the given identifier.
<<<<<<< HEAD
//
// Note: Current implementation is static, but future versions may not be.
// TODO(@cpu): Update this comment
func (pa *AuthorityImpl) ChallengesFor(identifier core.AcmeIdentifier) ([]core.Challenge, [][]int, error) {
	challenges := []core.Challenge{}

	// If the identifier is a wildcard we have a different policy for which
	// challenges are required
	if strings.Count(identifier.Value, "*") > 0 {
		// Our wildcard policy *requires* DNS-01 challenges. If they are not
		// enabled, return an error
		if !pa.enabledChallenges[core.ChallengeTypeDNS01] {
			return nil, nil,
				errors.New("Identifier included a wildcard but DNS-01 challenges are not enabled")
		}
		// Wildcard identifiers can only be authorized by DNS-01 challenge
		challenges = []core.Challenge{core.DNSChallenge01()}
	} else {
=======
func (pa *AuthorityImpl) ChallengesFor(identifier core.AcmeIdentifier) ([]core.Challenge, [][]int, error) {
	challenges := []core.Challenge{}

	// If the identifier is for a DNS wildcard name we only
	// provide a DNS-01 challenge as a matter of CA policy.
	if strings.HasPrefix(identifier.Value, "*.") {
		// We must have the DNS-01 challenge type enabled to create challenges for
		// a wildcard identifier per LE policy.
		if !pa.enabledChallenges[core.ChallengeTypeDNS01] {
			return nil, nil, fmt.Errorf(
				"Challenges requested for wildcard identifier but DNS-01 " +
					"challenge type is not enabled")
		}
		// Only provide a DNS-01-Wildcard challenge
		challenges = []core.Challenge{core.DNSChallenge01()}
	} else {
		// Otherwise we collect up challenges based on what is enabled.
>>>>>>> 44a1b625
		if pa.enabledChallenges[core.ChallengeTypeHTTP01] {
			challenges = append(challenges, core.HTTPChallenge01())
		}

		if pa.enabledChallenges[core.ChallengeTypeTLSSNI01] {
			challenges = append(challenges, core.TLSSNIChallenge01())
		}

		if features.Enabled(features.AllowTLS02Challenges) && pa.enabledChallenges[core.ChallengeTypeTLSSNI02] {
			challenges = append(challenges, core.TLSSNIChallenge02())
		}

		if pa.enabledChallenges[core.ChallengeTypeDNS01] {
			challenges = append(challenges, core.DNSChallenge01())
		}
	}

	// We shuffle the challenges and combinations to prevent ACME clients from
	// relying on the specific order that boulder returns them in.
	shuffled := make([]core.Challenge, len(challenges))
	combinations := make([][]int, len(challenges))

	pa.rngMu.Lock()
	defer pa.rngMu.Unlock()
	for i, challIdx := range pa.pseudoRNG.Perm(len(challenges)) {
		shuffled[i] = challenges[challIdx]
		combinations[i] = []int{i}
	}

	shuffledCombos := make([][]int, len(combinations))
	for i, comboIdx := range pa.pseudoRNG.Perm(len(combinations)) {
		shuffledCombos[i] = combinations[comboIdx]
	}

	return shuffled, shuffledCombos, nil
}

// ExtractDomainIANASuffix returns the public suffix of the domain using only the "ICANN"
// section of the Public Suffix List database.
// If the domain does not end in a suffix that belongs to an IANA-assigned
// domain, ExtractDomainIANASuffix returns an error.
func extractDomainIANASuffix(name string) (string, error) {
	if name == "" {
		return "", fmt.Errorf("Blank name argument passed to ExtractDomainIANASuffix")
	}

	rule := publicsuffix.DefaultList.Find(name, &publicsuffix.FindOptions{IgnorePrivate: true, DefaultRule: nil})
	if rule == nil {
		return "", fmt.Errorf("Domain %s has no IANA TLD", name)
	}

	suffix := rule.Decompose(name)[1]

	// If the TLD is empty, it means name is actually a suffix.
	// In fact, decompose returns an array of empty strings in this case.
	if suffix == "" {
		suffix = name
	}

	return suffix, nil
}<|MERGE_RESOLUTION|>--- conflicted
+++ resolved
@@ -133,9 +133,6 @@
 	errLabelTooLong        = berrors.MalformedError("DNS label is too long")
 	errMalformedIDN        = berrors.MalformedError("DNS label contains malformed punycode")
 	errInvalidRLDH         = berrors.RejectedIdentifierError("DNS name contains a R-LDH label")
-	errTooManyWildcards    = berrors.MalformedError("DNS name had more than one wildcard")
-	errMalformedWildcard   = berrors.MalformedError("DNS name had a malformed wildcard label")
-	errICANNTLDWildcard    = berrors.MalformedError("DNS name was a wildcard for an ICANN TLD")
 )
 
 // WillingToIssue determines whether the CA is willing to issue for the provided
@@ -157,14 +154,8 @@
 //  * MUST NOT be a label-wise suffix match for a name on the black list,
 //    where comparison is case-independent (normalized to lower case)
 //
-<<<<<<< HEAD
-// TODO(@cpu): Update this comment for wildcard behaviour
-//
-// If WillingToIssue returns an error, it will be of type MalformedRequestError.
-=======
 // If WillingToIssue returns an error, it will be of type MalformedRequestError
 // or RejectedIdentifierError
->>>>>>> 44a1b625
 func (pa *AuthorityImpl) WillingToIssue(id core.AcmeIdentifier) error {
 	if id.Type != core.IdentifierDNS {
 		return errInvalidIdentifier
@@ -350,26 +341,6 @@
 
 // ChallengesFor makes a decision of what challenges, and combinations, are
 // acceptable for the given identifier.
-<<<<<<< HEAD
-//
-// Note: Current implementation is static, but future versions may not be.
-// TODO(@cpu): Update this comment
-func (pa *AuthorityImpl) ChallengesFor(identifier core.AcmeIdentifier) ([]core.Challenge, [][]int, error) {
-	challenges := []core.Challenge{}
-
-	// If the identifier is a wildcard we have a different policy for which
-	// challenges are required
-	if strings.Count(identifier.Value, "*") > 0 {
-		// Our wildcard policy *requires* DNS-01 challenges. If they are not
-		// enabled, return an error
-		if !pa.enabledChallenges[core.ChallengeTypeDNS01] {
-			return nil, nil,
-				errors.New("Identifier included a wildcard but DNS-01 challenges are not enabled")
-		}
-		// Wildcard identifiers can only be authorized by DNS-01 challenge
-		challenges = []core.Challenge{core.DNSChallenge01()}
-	} else {
-=======
 func (pa *AuthorityImpl) ChallengesFor(identifier core.AcmeIdentifier) ([]core.Challenge, [][]int, error) {
 	challenges := []core.Challenge{}
 
@@ -383,11 +354,10 @@
 				"Challenges requested for wildcard identifier but DNS-01 " +
 					"challenge type is not enabled")
 		}
-		// Only provide a DNS-01-Wildcard challenge
+		// Only provide a DNS-01 challenge
 		challenges = []core.Challenge{core.DNSChallenge01()}
 	} else {
 		// Otherwise we collect up challenges based on what is enabled.
->>>>>>> 44a1b625
 		if pa.enabledChallenges[core.ChallengeTypeHTTP01] {
 			challenges = append(challenges, core.HTTPChallenge01())
 		}
