package ra

import (
	"crypto/x509"
	"errors"
	"fmt"
	"net"
	"net/mail"
	"reflect"
	"sort"
	"strings"
	"sync"
	"time"

	"github.com/cactus/go-statsd-client/statsd"
	"github.com/jmhodges/clock"
	"github.com/letsencrypt/boulder/goodkey"
	"github.com/letsencrypt/boulder/metrics"
	"github.com/letsencrypt/boulder/probs"
	"github.com/letsencrypt/net/publicsuffix"
	"golang.org/x/net/context"

	"github.com/letsencrypt/boulder/bdns"
	"github.com/letsencrypt/boulder/core"
	csrlib "github.com/letsencrypt/boulder/csr"
	blog "github.com/letsencrypt/boulder/log"
	"github.com/letsencrypt/boulder/ratelimit"
	vaPB "github.com/letsencrypt/boulder/va/proto"
)

// DefaultAuthorizationLifetime is the 10 month default authorization lifetime.
// When used with a 90-day cert lifetime, this allows creation of certs that will
// cover a whole year, plus a grace period of a month.
// TODO(jsha): Read from a config file.
const DefaultAuthorizationLifetime = 300 * 24 * time.Hour

// DefaultPendingAuthorizationLifetime is one week.  If you can't respond to a
// challenge this quickly, then you need to request a new challenge.
// TODO(rlb): Read from a config file
const DefaultPendingAuthorizationLifetime = 7 * 24 * time.Hour

// RegistrationAuthorityImpl defines an RA.
//
// NOTE: All of the fields in RegistrationAuthorityImpl need to be
// populated, or there is a risk of panic.
type RegistrationAuthorityImpl struct {
	CA          core.CertificateAuthority
	VA          core.ValidationAuthority
	SA          core.StorageAuthority
	PA          core.PolicyAuthority
	stats       statsd.Statter
	DNSResolver bdns.DNSResolver
	clk         clock.Clock
	log         blog.Logger
	keyPolicy   goodkey.KeyPolicy
	// How long before a newly created authorization expires.
	authorizationLifetime        time.Duration
	pendingAuthorizationLifetime time.Duration
	rlPolicies                   ratelimit.RateLimitConfig
	tiMu                         *sync.RWMutex
	totalIssuedCache             int
	lastIssuedCount              *time.Time
	maxContactsPerReg            int
	useNewVARPC                  bool
	maxNames                     int
	forceCNFromSAN               bool

	regByIPStats         metrics.Scope
	pendAuthByRegIDStats metrics.Scope
	certsForDomainStats  metrics.Scope
	totalCertsStats      metrics.Scope
}

// NewRegistrationAuthorityImpl constructs a new RA object.
<<<<<<< HEAD
func NewRegistrationAuthorityImpl(clk clock.Clock, logger blog.Logger, stats statsd.Statter, dc *DomainCheck, maxContactsPerReg int, keyPolicy core.KeyPolicy, newVARPC bool, maxNames int, forceCNFromSAN bool) *RegistrationAuthorityImpl {
	// TODO(jmhodges): making RA take a "RA" stats.Scope, not Statter
=======
func NewRegistrationAuthorityImpl(
	clk clock.Clock,
	logger blog.Logger,
	stats statsd.Statter,
	policies ratelimit.RateLimitConfig,
	maxContactsPerReg int,
	keyPolicy goodkey.KeyPolicy,
	newVARPC bool,
	maxNames int,
	forceCNFromSAN bool,
) *RegistrationAuthorityImpl {
>>>>>>> 37ef5945
	scope := metrics.NewStatsdScope(stats, "RA")
	ra := &RegistrationAuthorityImpl{
		stats: stats,
		clk:   clk,
		log:   logger,
		authorizationLifetime:        DefaultAuthorizationLifetime,
		pendingAuthorizationLifetime: DefaultPendingAuthorizationLifetime,
		tiMu:                 new(sync.RWMutex),
		maxContactsPerReg:    maxContactsPerReg,
		keyPolicy:            keyPolicy,
		maxNames:             maxNames,
		forceCNFromSAN:       forceCNFromSAN,
		regByIPStats:         scope.NewScope("RA", "RateLimit", "RegistrationsByIP"),
		pendAuthByRegIDStats: scope.NewScope("RA", "RateLimit", "PendingAuthorizationsByRegID"),
		certsForDomainStats:  scope.NewScope("RA", "RateLimit", "CertificatesForDomain"),
		totalCertsStats:      scope.NewScope("RA", "RateLimit", "TotalCertificates"),
	}
	return ra
}

func (ra *RegistrationAuthorityImpl) SetRateLimitPoliciesFile(filename string) error {
	rateLimitPolicies, err := ratelimit.LoadRateLimitPolicies(filename)

	if err != nil {
		return err
	}

	ra.rlPolicies = rateLimitPolicies
	return nil
}

const (
	unparseableEmailDetail = "not a valid e-mail address"
	emptyDNSResponseDetail = "empty DNS response"
	multipleAddressDetail  = "more than one e-mail address"
)

func validateEmail(ctx context.Context, address string, resolver bdns.DNSResolver) (prob *probs.ProblemDetails) {
	emails, err := mail.ParseAddressList(address)
	if err != nil {
		return probs.InvalidEmail(unparseableEmailDetail)
	}
	if len(emails) > 1 {
		return probs.InvalidEmail(multipleAddressDetail)
	}
	splitEmail := strings.SplitN(emails[0].Address, "@", -1)
	domain := strings.ToLower(splitEmail[len(splitEmail)-1])
	var resultMX []string
	var resultA []net.IP
	var errMX, errA error
	var wg sync.WaitGroup
	wg.Add(2)
	go func() {
		resultMX, errMX = resolver.LookupMX(ctx, domain)
		wg.Done()
	}()
	go func() {
		resultA, errA = resolver.LookupHost(ctx, domain)
		wg.Done()
	}()
	wg.Wait()

	if errMX != nil {
		prob := bdns.ProblemDetailsFromDNSError(errMX)
		prob.Type = probs.InvalidEmailProblem
		return prob
	} else if len(resultMX) > 0 {
		return nil
	}
	if errA != nil {
		prob := bdns.ProblemDetailsFromDNSError(errA)
		prob.Type = probs.InvalidEmailProblem
		return prob
	} else if len(resultA) > 0 {
		return nil
	}

	return probs.InvalidEmail(emptyDNSResponseDetail)
}

type certificateRequestEvent struct {
	ID                  string    `json:",omitempty"`
	Requester           int64     `json:",omitempty"`
	SerialNumber        string    `json:",omitempty"`
	RequestMethod       string    `json:",omitempty"`
	VerificationMethods []string  `json:",omitempty"`
	VerifiedFields      []string  `json:",omitempty"`
	CommonName          string    `json:",omitempty"`
	Names               []string  `json:",omitempty"`
	NotBefore           time.Time `json:",omitempty"`
	NotAfter            time.Time `json:",omitempty"`
	RequestTime         time.Time `json:",omitempty"`
	ResponseTime        time.Time `json:",omitempty"`
	Error               string    `json:",omitempty"`
}

var issuanceCountCacheLife = 1 * time.Minute

// issuanceCountInvalid checks if the current issuance count is invalid either
// because it hasn't been set yet or because it has expired. This method expects
// that the caller holds either a R or W ra.tiMu lock.
func (ra *RegistrationAuthorityImpl) issuanceCountInvalid(now time.Time) bool {
	return ra.lastIssuedCount == nil || ra.lastIssuedCount.Add(issuanceCountCacheLife).Before(now)
}

func (ra *RegistrationAuthorityImpl) getIssuanceCount(ctx context.Context) (int, error) {
	ra.tiMu.RLock()
	if ra.issuanceCountInvalid(ra.clk.Now()) {
		ra.tiMu.RUnlock()
		return ra.setIssuanceCount(ctx)
	}
	count := ra.totalIssuedCache
	ra.tiMu.RUnlock()
	return count, nil
}

func (ra *RegistrationAuthorityImpl) setIssuanceCount(ctx context.Context) (int, error) {
	ra.tiMu.Lock()
	defer ra.tiMu.Unlock()

	now := ra.clk.Now()
	if ra.issuanceCountInvalid(now) {
		count, err := ra.SA.CountCertificatesRange(
			ctx,
			now.Add(-ra.rlPolicies.TotalCertificates.Window.Duration),
			now,
		)
		if err != nil {
			return 0, err
		}
		ra.totalIssuedCache = int(count)
		ra.lastIssuedCount = &now
	}
	return ra.totalIssuedCache, nil
}

// noRegistrationID is used for the regID parameter to GetThreshold when no
// registration-based overrides are necessary.
const noRegistrationID = -1

func (ra *RegistrationAuthorityImpl) checkRegistrationLimit(ctx context.Context, ip net.IP) error {
	limit := ra.rlPolicies.RegistrationsPerIP
	if limit.Enabled() {
		now := ra.clk.Now()
		count, err := ra.SA.CountRegistrationsByIP(ctx, ip, limit.WindowBegin(now), now)
		if err != nil {
			return err
		}
		if count >= limit.GetThreshold(ip.String(), noRegistrationID) {
			ra.regByIPStats.Inc("Exceeded", 1)
			ra.log.Info(fmt.Sprintf("Rate limit exceeded, RegistrationsByIP, IP: %s", ip))
			return core.RateLimitedError("Too many registrations from this IP")
		}
		ra.regByIPStats.Inc("Pass", 1)
	}
	return nil
}

// NewRegistration constructs a new Registration from a request.
func (ra *RegistrationAuthorityImpl) NewRegistration(ctx context.Context, init core.Registration) (reg core.Registration, err error) {
	if err = ra.keyPolicy.GoodKey(init.Key.Key); err != nil {
		return core.Registration{}, core.MalformedRequestError(fmt.Sprintf("Invalid public key: %s", err.Error()))
	}
	if err = ra.checkRegistrationLimit(ctx, init.InitialIP); err != nil {
		return core.Registration{}, err
	}

	reg = core.Registration{
		Key: init.Key,
	}
	reg.MergeUpdate(init)

	// This field isn't updatable by the end user, so it isn't copied by
	// MergeUpdate. But we need to fill it in for new registrations.
	reg.InitialIP = init.InitialIP

	err = ra.validateContacts(ctx, reg.Contact)
	if err != nil {
		return
	}

	// Store the authorization object, then return it
	reg, err = ra.SA.NewRegistration(ctx, reg)
	if err != nil {
		// InternalServerError since the user-data was validated before being
		// passed to the SA.
		err = core.InternalServerError(err.Error())
	}

	ra.stats.Inc("RA.NewRegistrations", 1, 1.0)
	return
}

func (ra *RegistrationAuthorityImpl) validateContacts(ctx context.Context, contacts []*core.AcmeURL) error {
	if ra.maxContactsPerReg > 0 && len(contacts) > ra.maxContactsPerReg {
		return core.MalformedRequestError(fmt.Sprintf("Too many contacts provided: %d > %d",
			len(contacts), ra.maxContactsPerReg))
	}

	for _, contact := range contacts {
		if contact == nil {
			return core.MalformedRequestError("Invalid contact")
		}
		if contact.Scheme != "mailto" {
			return core.MalformedRequestError(fmt.Sprintf("Contact method %s is not supported", contact.Scheme))
		}

		start := ra.clk.Now()
		ra.stats.Inc("RA.ValidateEmail.Calls", 1, 1.0)
		problem := validateEmail(ctx, contact.Opaque, ra.DNSResolver)
		ra.stats.TimingDuration("RA.ValidateEmail.Latency", ra.clk.Now().Sub(start), 1.0)
		if problem != nil {
			ra.stats.Inc("RA.ValidateEmail.Errors", 1, 1.0)
			return problem
		}
		ra.stats.Inc("RA.ValidateEmail.Successes", 1, 1.0)
	}

	return nil
}

func (ra *RegistrationAuthorityImpl) checkPendingAuthorizationLimit(ctx context.Context, regID int64) error {
	limit := ra.rlPolicies.PendingAuthorizationsPerAccount
	if limit.Enabled() {
		count, err := ra.SA.CountPendingAuthorizations(ctx, regID)
		if err != nil {
			return err
		}
		// Most rate limits have a key for overrides, but there is no meaningful key
		// here.
		noKey := ""
		if count >= limit.GetThreshold(noKey, regID) {
			ra.pendAuthByRegIDStats.Inc("Exceeded", 1)
			ra.log.Info(fmt.Sprintf("Rate limit exceeded, PendingAuthorizationsByRegID, regID: %d", regID))
			return core.RateLimitedError("Too many currently pending authorizations.")
		}
		ra.pendAuthByRegIDStats.Inc("Pass", 1)
	}
	return nil
}

// NewAuthorization constructs a new Authz from a request. Values (domains) in
// request.Identifier will be lowercased before storage.
func (ra *RegistrationAuthorityImpl) NewAuthorization(ctx context.Context, request core.Authorization, regID int64) (authz core.Authorization, err error) {
	reg, err := ra.SA.GetRegistration(ctx, regID)
	if err != nil {
		err = core.MalformedRequestError(fmt.Sprintf("Invalid registration ID: %d", regID))
		return authz, err
	}

	identifier := request.Identifier
	identifier.Value = strings.ToLower(identifier.Value)

	// Check that the identifier is present and appropriate
	if err = ra.PA.WillingToIssue(identifier, regID); err != nil {
		return authz, err
	}

	if err = ra.checkPendingAuthorizationLimit(ctx, regID); err != nil {
		return authz, err
	}

	if identifier.Type == core.IdentifierDNS {
		isSafeResp, err := ra.VA.IsSafeDomain(ctx, &vaPB.IsSafeDomainRequest{Domain: &identifier.Value})
		if err != nil {
			outErr := core.InternalServerError("unable to determine if domain was safe")
			ra.log.Warning(fmt.Sprintf("%s: %s", string(outErr), err))
			return authz, outErr
		}
		if !isSafeResp.GetIsSafe() {
			return authz, core.UnauthorizedError(fmt.Sprintf("%#v was considered an unsafe domain by a third-party API", identifier.Value))
		}
	}

	// Create validations. The WFE will  update them with URIs before sending them out.
	challenges, combinations := ra.PA.ChallengesFor(identifier, &reg.Key)

	expires := ra.clk.Now().Add(ra.pendingAuthorizationLifetime)

	// Partially-filled object
	authz = core.Authorization{
		Identifier:     identifier,
		RegistrationID: regID,
		Status:         core.StatusPending,
		Combinations:   combinations,
		Challenges:     challenges,
		Expires:        &expires,
	}

	// Get a pending Auth first so we can get our ID back, then update with challenges
	authz, err = ra.SA.NewPendingAuthorization(ctx, authz)
	if err != nil {
		// InternalServerError since the user-data was validated before being
		// passed to the SA.
		err = core.InternalServerError(fmt.Sprintf("Invalid authorization request: %s", err))
		return core.Authorization{}, err
	}

	// Check each challenge for sanity.
	for _, challenge := range authz.Challenges {
		if !challenge.IsSaneForClientOffer() {
			// InternalServerError because we generated these challenges, they should
			// be OK.
			err = core.InternalServerError(fmt.Sprintf("Challenge didn't pass sanity check: %+v", challenge))
			return core.Authorization{}, err
		}
	}

	return authz, err
}

// MatchesCSR tests the contents of a generated certificate to make sure
// that the PublicKey, CommonName, and DNSNames match those provided in
// the CSR that was used to generate the certificate. It also checks the
// following fields for:
//		* notBefore is not more than 24 hours ago
//		* BasicConstraintsValid is true
//		* IsCA is false
//		* ExtKeyUsage only contains ExtKeyUsageServerAuth & ExtKeyUsageClientAuth
//		* Subject only contains CommonName & Names
func (ra *RegistrationAuthorityImpl) MatchesCSR(cert core.Certificate, csr *x509.CertificateRequest) (err error) {
	parsedCertificate, err := x509.ParseCertificate([]byte(cert.DER))
	if err != nil {
		return
	}

	// Check issued certificate matches what was expected from the CSR
	hostNames := make([]string, len(csr.DNSNames))
	copy(hostNames, csr.DNSNames)
	if len(csr.Subject.CommonName) > 0 {
		hostNames = append(hostNames, csr.Subject.CommonName)
	}
	hostNames = core.UniqueLowerNames(hostNames)

	if !core.KeyDigestEquals(parsedCertificate.PublicKey, csr.PublicKey) {
		err = core.InternalServerError("Generated certificate public key doesn't match CSR public key")
		return
	}
	if !ra.forceCNFromSAN && len(csr.Subject.CommonName) > 0 &&
		parsedCertificate.Subject.CommonName != strings.ToLower(csr.Subject.CommonName) {
		err = core.InternalServerError("Generated certificate CommonName doesn't match CSR CommonName")
		return
	}
	// Sort both slices of names before comparison.
	parsedNames := parsedCertificate.DNSNames
	sort.Strings(parsedNames)
	sort.Strings(hostNames)
	if !reflect.DeepEqual(parsedNames, hostNames) {
		err = core.InternalServerError("Generated certificate DNSNames don't match CSR DNSNames")
		return
	}
	if !reflect.DeepEqual(parsedCertificate.IPAddresses, csr.IPAddresses) {
		err = core.InternalServerError("Generated certificate IPAddresses don't match CSR IPAddresses")
		return
	}
	if !reflect.DeepEqual(parsedCertificate.EmailAddresses, csr.EmailAddresses) {
		err = core.InternalServerError("Generated certificate EmailAddresses don't match CSR EmailAddresses")
		return
	}
	if len(parsedCertificate.Subject.Country) > 0 || len(parsedCertificate.Subject.Organization) > 0 ||
		len(parsedCertificate.Subject.OrganizationalUnit) > 0 || len(parsedCertificate.Subject.Locality) > 0 ||
		len(parsedCertificate.Subject.Province) > 0 || len(parsedCertificate.Subject.StreetAddress) > 0 ||
		len(parsedCertificate.Subject.PostalCode) > 0 {
		err = core.InternalServerError("Generated certificate Subject contains fields other than CommonName, or SerialNumber")
		return
	}
	now := ra.clk.Now()
	if now.Sub(parsedCertificate.NotBefore) > time.Hour*24 {
		err = core.InternalServerError(fmt.Sprintf("Generated certificate is back dated %s", now.Sub(parsedCertificate.NotBefore)))
		return
	}
	if !parsedCertificate.BasicConstraintsValid {
		err = core.InternalServerError("Generated certificate doesn't have basic constraints set")
		return
	}
	if parsedCertificate.IsCA {
		err = core.InternalServerError("Generated certificate can sign other certificates")
		return
	}
	if !reflect.DeepEqual(parsedCertificate.ExtKeyUsage, []x509.ExtKeyUsage{x509.ExtKeyUsageServerAuth, x509.ExtKeyUsageClientAuth}) {
		err = core.InternalServerError("Generated certificate doesn't have correct key usage extensions")
		return
	}

	return
}

// checkAuthorizations checks that each requested name has a valid authorization
// that won't expire before the certificate expires. Returns an error otherwise.
func (ra *RegistrationAuthorityImpl) checkAuthorizations(ctx context.Context, names []string, registration *core.Registration) error {
	now := ra.clk.Now()
	var badNames []string
	for i := range names {
		names[i] = strings.ToLower(names[i])
	}
	auths, err := ra.SA.GetValidAuthorizations(ctx, registration.ID, names, now)
	if err != nil {
		return err
	}
	for _, name := range names {
		authz := auths[name]
		if authz == nil {
			badNames = append(badNames, name)
		} else if authz.Expires == nil {
			return fmt.Errorf("Found an authorization with a nil Expires field: id %s", authz.ID)
		} else if authz.Expires.Before(now) {
			badNames = append(badNames, name)
		}
	}

	if len(badNames) > 0 {
		return core.UnauthorizedError(fmt.Sprintf(
			"Authorizations for these names not found or expired: %s",
			strings.Join(badNames, ", ")))
	}
	return nil
}

// NewCertificate requests the issuance of a certificate.
func (ra *RegistrationAuthorityImpl) NewCertificate(ctx context.Context, req core.CertificateRequest, regID int64) (cert core.Certificate, err error) {
	emptyCert := core.Certificate{}
	var logEventResult string

	// Assume the worst
	logEventResult = "error"

	// Construct the log event
	logEvent := certificateRequestEvent{
		ID:            core.NewToken(),
		Requester:     regID,
		RequestMethod: "online",
		RequestTime:   ra.clk.Now(),
	}

	// No matter what, log the request
	defer func() {
		// AUDIT[ Certificate Requests ] 11917fa4-10ef-4e0d-9105-bacbe7836a3c
		ra.log.AuditObject(fmt.Sprintf("Certificate request - %s", logEventResult), logEvent)
	}()

	if regID <= 0 {
		err = core.MalformedRequestError(fmt.Sprintf("Invalid registration ID: %d", regID))
		return emptyCert, err
	}

	registration, err := ra.SA.GetRegistration(ctx, regID)
	if err != nil {
		logEvent.Error = err.Error()
		return emptyCert, err
	}

	// Verify the CSR
	csr := req.CSR
	if err := csrlib.VerifyCSR(csr, ra.maxNames, &ra.keyPolicy, ra.PA, ra.forceCNFromSAN, regID); err != nil {
		err = core.MalformedRequestError(err.Error())
		return emptyCert, err
	}

	logEvent.CommonName = csr.Subject.CommonName
	logEvent.Names = csr.DNSNames

	// Validate that authorization key is authorized for all domains
	names := make([]string, len(csr.DNSNames))
	copy(names, csr.DNSNames)

	if len(names) == 0 {
		err = core.UnauthorizedError("CSR has no names in it")
		logEvent.Error = err.Error()
		return emptyCert, err
	}

	if core.KeyDigestEquals(csr.PublicKey, registration.Key) {
		err = core.MalformedRequestError("Certificate public key must be different than account key")
		return emptyCert, err
	}

	// Check rate limits before checking authorizations. If someone is unable to
	// issue a cert due to rate limiting, we don't want to tell them to go get the
	// necessary authorizations, only to later fail the rate limit check.
	err = ra.checkLimits(ctx, names, registration.ID)
	if err != nil {
		logEvent.Error = err.Error()
		return emptyCert, err
	}

	err = ra.checkAuthorizations(ctx, names, &registration)
	if err != nil {
		logEvent.Error = err.Error()
		return emptyCert, err
	}

	// Mark that we verified the CN and SANs
	logEvent.VerifiedFields = []string{"subject.commonName", "subjectAltName"}

	// Create the certificate and log the result
	if cert, err = ra.CA.IssueCertificate(ctx, *csr, regID); err != nil {
		logEvent.Error = err.Error()
		return emptyCert, err
	}

	err = ra.MatchesCSR(cert, csr)
	if err != nil {
		logEvent.Error = err.Error()
		return emptyCert, err
	}

	parsedCertificate, err := x509.ParseCertificate([]byte(cert.DER))
	if err != nil {
		// InternalServerError because the certificate from the CA should be
		// parseable.
		err = core.InternalServerError(err.Error())
		logEvent.Error = err.Error()
		return emptyCert, err
	}

	logEvent.SerialNumber = core.SerialToString(parsedCertificate.SerialNumber)
	logEvent.CommonName = parsedCertificate.Subject.CommonName
	logEvent.NotBefore = parsedCertificate.NotBefore
	logEvent.NotAfter = parsedCertificate.NotAfter
	logEvent.ResponseTime = ra.clk.Now()

	logEventResult = "successful"

	ra.stats.Inc("RA.NewCertificates", 1, 1.0)
	return cert, nil
}

// domainsForRateLimiting transforms a list of FQDNs into a list of eTLD+1's
// for the purpose of rate limiting. It also de-duplicates the output
// domains.
func domainsForRateLimiting(names []string) ([]string, error) {
	domainsMap := make(map[string]struct{}, len(names))
	var domains []string
	for _, name := range names {
		eTLDPlusOne, err := publicsuffix.EffectiveTLDPlusOne(name)
		if err != nil {
			// The only possible errors are:
			// (1) publicsuffix.PublicSuffix is giving garbage
			//     values
			// (2) the public suffix is the domain itself
			//
			// Assume (2).
			eTLDPlusOne = name
		}
		if _, ok := domainsMap[eTLDPlusOne]; !ok {
			domainsMap[eTLDPlusOne] = struct{}{}
			domains = append(domains, eTLDPlusOne)
		}
	}
	return domains, nil
}

func (ra *RegistrationAuthorityImpl) checkCertificatesPerNameLimit(ctx context.Context, names []string, limit ratelimit.RateLimitPolicy, regID int64) error {
	names, err := domainsForRateLimiting(names)
	if err != nil {
		return err
	}
	now := ra.clk.Now()
	windowBegin := limit.WindowBegin(now)
	counts, err := ra.SA.CountCertificatesByNames(ctx, names, windowBegin, now)
	if err != nil {
		return err
	}
	var badNames []string
	for _, name := range names {
		count, ok := counts[name]
		if !ok {
			// Shouldn't happen, but let's be careful anyhow.
			return errors.New("StorageAuthority failed to return a count for every name")
		}
		if count >= limit.GetThreshold(name, regID) {
			badNames = append(badNames, name)
		}
	}
	if len(badNames) > 0 {
		// check if there is already a existing certificate for
		// the exact name set we are issuing for. If so bypass the
		// the certificatesPerName limit.
		exists, err := ra.SA.FQDNSetExists(ctx, names)
		if err != nil {
			return err
		}
		if exists {
			ra.certsForDomainStats.Inc("FQDNSetBypass", 1)
			return nil
		}
		domains := strings.Join(badNames, ", ")
		ra.certsForDomainStats.Inc("Exceeded", 1)
		ra.log.Info(fmt.Sprintf("Rate limit exceeded, CertificatesForDomain, regID: %d, domains: %s", regID, domains))
		return core.RateLimitedError(fmt.Sprintf(
			"Too many certificates already issued for: %s", domains))

	}
	ra.certsForDomainStats.Inc("Pass", 1)

	return nil
}

func (ra *RegistrationAuthorityImpl) checkCertificatesPerFQDNSetLimit(ctx context.Context, names []string, limit ratelimit.RateLimitPolicy, regID int64) error {
	count, err := ra.SA.CountFQDNSets(ctx, limit.Window.Duration, names)
	if err != nil {
		return err
	}
	names = core.UniqueLowerNames(names)
	if int(count) > limit.GetThreshold(strings.Join(names, ","), regID) {
		return core.RateLimitedError(fmt.Sprintf(
			"Too many certificates already issued for exact set of domains: %s",
			strings.Join(names, ","),
		))
	}
	return nil
}

func (ra *RegistrationAuthorityImpl) checkLimits(ctx context.Context, names []string, regID int64) error {
	limits := ra.rlPolicies
	if limits.TotalCertificates.Enabled() {
		totalIssued, err := ra.getIssuanceCount(ctx)
		if err != nil {
			return err
		}
		if totalIssued >= ra.rlPolicies.TotalCertificates.Threshold {
			domains := strings.Join(names, ",")
			ra.totalCertsStats.Inc("Exceeded", 1)
			ra.log.Info(fmt.Sprintf("Rate limit exceeded, TotalCertificates, regID: %d, domains: %s, totalIssued: %d", regID, domains, totalIssued))
			return core.RateLimitedError("Certificate issuance limit reached")
		}
		ra.totalCertsStats.Inc("Pass", 1)
	}
	if limits.CertificatesPerName.Enabled() {
		err := ra.checkCertificatesPerNameLimit(ctx, names, limits.CertificatesPerName, regID)
		if err != nil {
			return err
		}
	}
	if limits.CertificatesPerFQDNSet.Enabled() {
		err := ra.checkCertificatesPerFQDNSetLimit(ctx, names, limits.CertificatesPerFQDNSet, regID)
		if err != nil {
			return err
		}
	}
	return nil
}

// UpdateRegistration updates an existing Registration with new values.
func (ra *RegistrationAuthorityImpl) UpdateRegistration(ctx context.Context, base core.Registration, update core.Registration) (reg core.Registration, err error) {
	base.MergeUpdate(update)

	err = ra.validateContacts(ctx, base.Contact)
	if err != nil {
		return
	}

	reg = base
	err = ra.SA.UpdateRegistration(ctx, base)
	if err != nil {
		// InternalServerError since the user-data was validated before being
		// passed to the SA.
		err = core.InternalServerError(fmt.Sprintf("Could not update registration: %s", err))
	}

	ra.stats.Inc("RA.UpdatedRegistrations", 1, 1.0)
	return
}

// UpdateAuthorization updates an authorization with new values.
func (ra *RegistrationAuthorityImpl) UpdateAuthorization(ctx context.Context, base core.Authorization, challengeIndex int, response core.Challenge) (authz core.Authorization, err error) {
	// Refuse to update expired authorizations
	if base.Expires == nil || base.Expires.Before(ra.clk.Now()) {
		err = core.NotFoundError("Expired authorization")
		return
	}

	authz = base
	if challengeIndex >= len(authz.Challenges) {
		err = core.MalformedRequestError(fmt.Sprintf("Invalid challenge index: %d", challengeIndex))
		return
	}

	ch := &authz.Challenges[challengeIndex]

	// Copy information over that the client is allowed to supply
	ch.ProvidedKeyAuthorization = response.ProvidedKeyAuthorization

	if response.Type != "" && ch.Type != response.Type {
		// TODO(riking): Check the rate on this, uncomment error return if negligible
		ra.stats.Inc("RA.StartChallengeWrongType", 1, 1.0)
		// err = core.MalformedRequestError(fmt.Sprintf("Invalid update to challenge - provided type was %s but actual type is %s", response.Type, ch.Type))
		// return
	}

	// Recompute the key authorization field provided by the client and
	// check it against the value provided
	expectedKeyAuthorization, err := ch.ExpectedKeyAuthorization()
	if err != nil {
		err = core.InternalServerError("Could not compute expected key authorization value")
		return
	}
	if expectedKeyAuthorization != ch.ProvidedKeyAuthorization {
		err = core.MalformedRequestError("Response does not complete challenge")
		return
	}

	// Double check before sending to VA
	if !ch.IsSaneForValidation() {
		err = core.MalformedRequestError("Response does not complete challenge")
		return
	}

	// Store the updated version
	if err = ra.SA.UpdatePendingAuthorization(ctx, authz); err != nil {
		// This can pretty much only happen when the client corrupts the Challenge
		// data.
		err = core.MalformedRequestError("Challenge data was corrupted")
		return
	}
	ra.stats.Inc("RA.NewPendingAuthorizations", 1, 1.0)

	// Look up the account key for this authorization
	reg, err := ra.SA.GetRegistration(ctx, authz.RegistrationID)
	if err != nil {
		err = core.InternalServerError(err.Error())
		return
	}

	// Reject the update if the challenge in question was created
	// with a different account key
	if !core.KeyDigestEquals(reg.Key, ch.AccountKey) {
		err = core.UnauthorizedError("Challenge cannot be updated with a different key")
		return
	}

	// Dispatch to the VA for service

	vaCtx := context.Background()
	go func() {
		records, err := ra.VA.PerformValidation(vaCtx, authz.Identifier.Value, authz.Challenges[challengeIndex], authz)
		var prob *probs.ProblemDetails
		if p, ok := err.(*probs.ProblemDetails); ok {
			prob = p
		} else if err != nil {
			prob = probs.ServerInternal("Could not communicate with VA")
			ra.log.Err(fmt.Sprintf("Could not communicate with VA: %s", err))
		}

		// Save the updated records
		challenge := &authz.Challenges[challengeIndex]
		challenge.ValidationRecord = records

		if !challenge.RecordsSane() && prob == nil {
			prob = probs.ServerInternal("Records for validation failed sanity check")
		}

		if prob != nil {
			challenge.Status = core.StatusInvalid
			challenge.Error = prob
		} else {
			challenge.Status = core.StatusValid
		}
		authz.Challenges[challengeIndex] = *challenge

		err = ra.onValidationUpdate(vaCtx, authz)
		if err != nil {
			ra.log.Err(fmt.Sprintf("Could not record updated validation: err=[%s] regID=[%d]", err, authz.RegistrationID))
		}
	}()
	ra.stats.Inc("RA.UpdatedPendingAuthorizations", 1, 1.0)
	return
}

func revokeEvent(state, serial, cn string, names []string, revocationCode core.RevocationCode) string {
	return fmt.Sprintf(
		"Revocation - State: %s, Serial: %s, CN: %s, DNS Names: %s, Reason: %s",
		state,
		serial,
		cn,
		names,
		core.RevocationReasons[revocationCode],
	)
}

// RevokeCertificateWithReg terminates trust in the certificate provided.
func (ra *RegistrationAuthorityImpl) RevokeCertificateWithReg(ctx context.Context, cert x509.Certificate, revocationCode core.RevocationCode, regID int64) (err error) {
	serialString := core.SerialToString(cert.SerialNumber)
	err = ra.SA.MarkCertificateRevoked(ctx, serialString, revocationCode)

	state := "Failure"
	defer func() {
		// AUDIT[ Revocation Requests ] 4e85d791-09c0-4ab3-a837-d3d67e945134
		// Needed:
		//   Serial
		//   CN
		//   DNS names
		//   Revocation reason
		//   Registration ID of requester
		//   Error (if there was one)
		ra.log.AuditInfo(fmt.Sprintf(
			"%s, Request by registration ID: %d",
			revokeEvent(state, serialString, cert.Subject.CommonName, cert.DNSNames, revocationCode),
			regID,
		))
	}()

	if err != nil {
		state = fmt.Sprintf("Failure -- %s", err)
		return err
	}

	state = "Success"
	return nil
}

// AdministrativelyRevokeCertificate terminates trust in the certificate provided and
// does not require the registration ID of the requester since this method is only
// called from the admin-revoker tool.
func (ra *RegistrationAuthorityImpl) AdministrativelyRevokeCertificate(ctx context.Context, cert x509.Certificate, revocationCode core.RevocationCode, user string) error {
	serialString := core.SerialToString(cert.SerialNumber)
	err := ra.SA.MarkCertificateRevoked(ctx, serialString, revocationCode)

	state := "Failure"
	defer func() {
		// AUDIT[ Revocation Requests ] 4e85d791-09c0-4ab3-a837-d3d67e945134
		// Needed:
		//   Serial
		//   CN
		//   DNS names
		//   Revocation reason
		//   Name of admin-revoker user
		//   Error (if there was one)
		ra.log.AuditInfo(fmt.Sprintf(
			"%s, admin-revoker user: %s",
			revokeEvent(state, serialString, cert.Subject.CommonName, cert.DNSNames, revocationCode),
			user,
		))
	}()

	if err != nil {
		state = fmt.Sprintf("Failure -- %s", err)
		return err
	}

	state = "Success"
	ra.stats.Inc("RA.RevokedCertificates", 1, 1.0)
	return nil
}

// onValidationUpdate saves a validation's new status after receiving an
// authorization back from the VA.
func (ra *RegistrationAuthorityImpl) onValidationUpdate(ctx context.Context, authz core.Authorization) error {
	// Consider validation successful if any of the combinations
	// specified in the authorization has been fulfilled
	validated := map[int]bool{}
	for i, ch := range authz.Challenges {
		if ch.Status == core.StatusValid {
			validated[i] = true
		}
	}
	for _, combo := range authz.Combinations {
		comboValid := true
		for _, i := range combo {
			if !validated[i] {
				comboValid = false
				break
			}
		}
		if comboValid {
			authz.Status = core.StatusValid
		}
	}

	// If no validation succeeded, then the authorization is invalid
	// NOTE: This only works because we only ever do one validation
	if authz.Status != core.StatusValid {
		authz.Status = core.StatusInvalid
	} else {
		exp := ra.clk.Now().Add(ra.authorizationLifetime)
		authz.Expires = &exp
	}

	// Finalize the authorization
	err := ra.SA.FinalizeAuthorization(ctx, authz)
	if err != nil {
		return err
	}

	ra.stats.Inc("RA.FinalizedAuthorizations", 1, 1.0)
	return nil
}<|MERGE_RESOLUTION|>--- conflicted
+++ resolved
@@ -72,22 +72,16 @@
 }
 
 // NewRegistrationAuthorityImpl constructs a new RA object.
-<<<<<<< HEAD
-func NewRegistrationAuthorityImpl(clk clock.Clock, logger blog.Logger, stats statsd.Statter, dc *DomainCheck, maxContactsPerReg int, keyPolicy core.KeyPolicy, newVARPC bool, maxNames int, forceCNFromSAN bool) *RegistrationAuthorityImpl {
-	// TODO(jmhodges): making RA take a "RA" stats.Scope, not Statter
-=======
 func NewRegistrationAuthorityImpl(
 	clk clock.Clock,
 	logger blog.Logger,
 	stats statsd.Statter,
-	policies ratelimit.RateLimitConfig,
 	maxContactsPerReg int,
 	keyPolicy goodkey.KeyPolicy,
 	newVARPC bool,
 	maxNames int,
 	forceCNFromSAN bool,
 ) *RegistrationAuthorityImpl {
->>>>>>> 37ef5945
 	scope := metrics.NewStatsdScope(stats, "RA")
 	ra := &RegistrationAuthorityImpl{
 		stats: stats,
