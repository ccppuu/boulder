--- conflicted
+++ resolved
@@ -124,15 +124,11 @@
 
 	log = mocks.UseMockLog()
 
-<<<<<<< HEAD
-	common = cmd.PAConfig{
-		DBDriver:  "sqlite3",
-		DBConnect: ":memory:",
-	}
-=======
 	// TODO(jmhodges): Turn this into boulder_sa_test
 	dbConnStr = "mysql+tcp://boulder@localhost:3306/boulder_test"
->>>>>>> 3afc1bb7
+	common    = cmd.PAConfig{
+		DBConnect: dbConnStr,
+	}
 )
 
 func initAuthorities(t *testing.T) (core.CertificateAuthority, *DummyValidationAuthority, *sa.SQLStorageAuthority, *RegistrationAuthorityImpl, func()) {
@@ -188,13 +184,9 @@
 	}
 	signer, _ := local.NewSigner(caKey, caCert, x509.SHA256WithRSA, basicPolicy)
 	ocspSigner, _ := ocsp.NewSigner(caCert, caCert, caKey, time.Hour)
-<<<<<<< HEAD
-	pa, _ := policy.NewPolicyAuthorityImpl("sqlite3", ":memory:", false)
-	cadb, _ := mocks.NewMockCertificateAuthorityDatabase()
-=======
-	pa := policy.NewPolicyAuthorityImpl()
+	pa, err := policy.NewPolicyAuthorityImpl(dbConnStr, false)
+	test.AssertNotError(t, err, "Couldn't create PA")
 	cadb, caDBCleanUp := caDBImpl(t)
->>>>>>> 3afc1bb7
 	ca := ca.CertificateAuthorityImpl{
 		Signer:         signer,
 		OCSPSigner:     ocspSigner,
@@ -219,13 +211,9 @@
 	// This registration implicitly gets ID = 1
 	Registration, _ = ssa.NewRegistration(core.Registration{Key: AccountKeyA})
 
-<<<<<<< HEAD
 	ra, err := NewRegistrationAuthorityImpl(common)
-	ra.SA = sa
-=======
-	ra := NewRegistrationAuthorityImpl()
+	test.AssertNotError(t, err, "Couldn't create RA")
 	ra.SA = ssa
->>>>>>> 3afc1bb7
 	ra.VA = va
 	ra.CA = &ca
 	ra.PA = pa
