package sa

import (
	"crypto/sha256"
	"crypto/x509"
	"database/sql"
	"encoding/json"
	"errors"
	"fmt"
	"math/big"
	"net"
	"strings"
	"time"

	"github.com/jmhodges/clock"
	jose "github.com/square/go-jose"
	"golang.org/x/net/context"
	gorp "gopkg.in/gorp.v1"

	"github.com/letsencrypt/boulder/core"
	"github.com/letsencrypt/boulder/features"
	blog "github.com/letsencrypt/boulder/log"
	"github.com/letsencrypt/boulder/revocation"
)

// SQLStorageAuthority defines a Storage Authority
type SQLStorageAuthority struct {
	dbMap *gorp.DbMap
	clk   clock.Clock
	log   blog.Logger
}

func digest256(data []byte) []byte {
	d := sha256.New()
	_, _ = d.Write(data) // Never returns an error
	return d.Sum(nil)
}

// Utility models
type pendingauthzModel struct {
	core.Authorization

	LockCol int64
}

type authzModel struct {
	core.Authorization
}

// We need two certStatus model structs, one for when boulder does *not* have
// the 20160817143417_CertStatusOptimizations.sql migration applied
// (certStatusModelv1) and one for when it does (certStatusModelv2)
//
// TODO(@cpu): Collapse into one struct once the migration has been applied
//             & feature flag set.
type certStatusModelv1 struct {
	Serial                string            `db:"serial"`
	SubscriberApproved    bool              `db:"subscriberApproved"`
	Status                core.OCSPStatus   `db:"status"`
	OCSPLastUpdated       time.Time         `db:"ocspLastUpdated"`
	RevokedDate           time.Time         `db:"revokedDate"`
	RevokedReason         revocation.Reason `db:"revokedReason"`
	LastExpirationNagSent time.Time         `db:"lastExpirationNagSent"`
	OCSPResponse          []byte            `db:"ocspResponse"`
	LockCol               int64             `json:"-"`
}

type certStatusModelv2 struct {
	certStatusModelv1
	NotAfter  time.Time `db:"notAfter"`
	IsExpired bool      `db:"isExpired"`
}

// NewSQLStorageAuthority provides persistence using a SQL backend for
// Boulder. It will modify the given gorp.DbMap by adding relevant tables.
func NewSQLStorageAuthority(dbMap *gorp.DbMap, clk clock.Clock, logger blog.Logger) (*SQLStorageAuthority, error) {
	SetSQLDebug(dbMap, logger)

	ssa := &SQLStorageAuthority{
		dbMap: dbMap,
		clk:   clk,
		log:   logger,
	}

	return ssa, nil
}

func statusIsPending(status core.AcmeStatus) bool {
	return status == core.StatusPending || status == core.StatusProcessing || status == core.StatusUnknown
}

func existingPending(tx *gorp.Transaction, id string) bool {
	var count int64
	_ = tx.SelectOne(&count, "SELECT count(*) FROM pendingAuthorizations WHERE id = :id", map[string]interface{}{"id": id})
	return count > 0
}

func existingFinal(tx *gorp.Transaction, id string) bool {
	var count int64
	_ = tx.SelectOne(&count, "SELECT count(*) FROM authz WHERE id = :id", map[string]interface{}{"id": id})
	return count > 0
}

func existingRegistration(tx *gorp.Transaction, id int64) bool {
	var count int64
	_ = tx.SelectOne(&count, "SELECT count(*) FROM registrations WHERE id = :id", map[string]interface{}{"id": id})
	return count > 0
}

func updateChallenges(authID string, challenges []core.Challenge, tx *gorp.Transaction) error {
	var challs []challModel
	_, err := tx.Select(
		&challs,
		getChallengesQuery,
		map[string]interface{}{"authID": authID},
	)
	if err != nil {
		return err
	}
	if len(challs) != len(challenges) {
		return fmt.Errorf("Invalid number of challenges provided")
	}
	for i, authChall := range challenges {
		chall, err := challengeToModel(&authChall, challs[i].AuthorizationID)
		if err != nil {
			return err
		}
		chall.ID = challs[i].ID
		_, err = tx.Update(chall)
		if err != nil {
			return err
		}
	}
	return nil
}

// GetRegistration obtains a Registration by ID
func (ssa *SQLStorageAuthority) GetRegistration(ctx context.Context, id int64) (core.Registration, error) {
	var reg regModel
	err := ssa.dbMap.SelectOne(
		&reg,
		fmt.Sprintf("SELECT %s FROM registrations WHERE id = %d", regFields, id),
	)
<<<<<<< HEAD
=======
	if err == sql.ErrNoRows {
		return core.Registration{}, core.NoSuchRegistrationError(
			fmt.Sprintf("No registrations with ID %d", id),
		)
	}
>>>>>>> 58bac847
	if err != nil {
		if err == sql.ErrNoRows {
			return core.Registration{}, core.NoSuchRegistrationError(
				fmt.Sprintf("No registrations with ID %d", id),
			)
		}
		return core.Registration{}, err
	}
	return modelToRegistration(&reg)
}

// GetRegistrationByKey obtains a Registration by JWK
func (ssa *SQLStorageAuthority) GetRegistrationByKey(ctx context.Context, key jose.JsonWebKey) (core.Registration, error) {
	reg := &regModel{}
	sha, err := core.KeyDigest(key.Key)
	if err != nil {
		return core.Registration{}, err
	}
	err = ssa.dbMap.SelectOne(
		reg,
		fmt.Sprintf("SELECT %s FROM registrations WHERE jwk_sha256 = :key", regFields),
		map[string]interface{}{"key": sha},
	)

	if err == sql.ErrNoRows {
		msg := fmt.Sprintf("No registrations with public key sha256 %s", sha)
		return core.Registration{}, core.NoSuchRegistrationError(msg)
	}
	if err != nil {
		return core.Registration{}, err
	}

	return modelToRegistration(reg)
}

// GetAuthorization obtains an Authorization by ID
func (ssa *SQLStorageAuthority) GetAuthorization(ctx context.Context, id string) (authz core.Authorization, err error) {
	tx, err := ssa.dbMap.Begin()
	if err != nil {
		return
	}

	var pa pendingauthzModel
	err = tx.SelectOne(&pa, fmt.Sprintf("SELECT %s FROM pendingAuthorizations WHERE id = ?", pendingAuthzFields), id)
	if err != nil && err != sql.ErrNoRows {
		err = Rollback(tx, err)
		return
	}
	if err == sql.ErrNoRows {
		var fa authzModel
		err = tx.SelectOne(&fa, fmt.Sprintf("SELECT %s FROM authz WHERE id = ?", authzFields), id)
		if err == sql.ErrNoRows {
			err = fmt.Errorf("No pendingAuthorization or authz with ID %s", id)
			err = Rollback(tx, err)
			return
		}
		if err != nil {
			err = Rollback(tx, err)
			return
		}
		authz = fa.Authorization
	} else {
		authz = pa.Authorization
	}

	var challObjs []challModel
	_, err = tx.Select(
		&challObjs,
		getChallengesQuery,
		map[string]interface{}{"authID": authz.ID},
	)
	if err != nil {
		err = Rollback(tx, err)
		return
	}
	var challs []core.Challenge
	for _, c := range challObjs {
		chall, err := modelToChallenge(&c)
		if err != nil {
			err = Rollback(tx, err)
			return core.Authorization{}, err
		}
		challs = append(challs, chall)
	}
	authz.Challenges = challs

	err = tx.Commit()
	return
}

// GetValidAuthorizations returns the latest authorization object for all
// domain names from the parameters that the account has authorizations for.
func (ssa *SQLStorageAuthority) GetValidAuthorizations(ctx context.Context, registrationID int64, names []string, now time.Time) (latest map[string]*core.Authorization, err error) {
	if len(names) == 0 {
		return nil, errors.New("GetValidAuthorizations: no names received")
	}

	params := make([]interface{}, len(names))
	qmarks := make([]string, len(names))
	for i, name := range names {
		id := core.AcmeIdentifier{Type: core.IdentifierDNS, Value: name}
		idJSON, err := json.Marshal(id)
		if err != nil {
			return nil, err
		}
		params[i] = string(idJSON)
		qmarks[i] = "?"
	}

	var auths []*core.Authorization
	_, err = ssa.dbMap.Select(
		&auths,
		fmt.Sprintf(`
		SELECT %s FROM authz
		WHERE registrationID = ?
		AND expires > ?
		AND identifier IN (`+strings.Join(qmarks, ",")+`)
		AND status = 'valid'
		`, authzFields),
		append([]interface{}{registrationID, now}, params...)...,
	)
	if err != nil {
		return nil, err
	}

	byName := make(map[string]*core.Authorization)
	for _, auth := range auths {
		// No real life authorizations should have a nil expires. If we find them,
		// don't consider them valid.
		if auth.Expires == nil {
			continue
		}
		if auth.Identifier.Type != core.IdentifierDNS {
			return nil, fmt.Errorf("unknown identifier type: %q on authz id %q", auth.Identifier.Type, auth.ID)
		}
		existing, present := byName[auth.Identifier.Value]
		if !present || auth.Expires.After(*existing.Expires) {
			byName[auth.Identifier.Value] = auth
		}
	}

	return byName, nil
}

// incrementIP returns a copy of `ip` incremented at a bit index `index`,
// or in other words the first IP of the next highest subnet given a mask of
// length `index`.
// In order to easily account for overflow, we treat ip as a big.Int and add to
// it. If the increment overflows the max size of a net.IP, return the highest
// possible net.IP.
func incrementIP(ip net.IP, index int) net.IP {
	bigInt := new(big.Int)
	bigInt.SetBytes([]byte(ip))
	incr := new(big.Int).Lsh(big.NewInt(1), 128-uint(index))
	bigInt.Add(bigInt, incr)
	// bigInt.Bytes can be shorter than 16 bytes, so stick it into a
	// full-sized net.IP.
	resultBytes := bigInt.Bytes()
	if len(resultBytes) > 16 {
		return net.ParseIP("ffff:ffff:ffff:ffff:ffff:ffff:ffff:ffff")
	}
	result := make(net.IP, 16)
	copy(result[16-len(resultBytes):], resultBytes)
	return result
}

// ipRange returns a range of IP addresses suitable for querying MySQL for the
// purpose of rate limiting using a range that is inclusive on the lower end and
// exclusive at the higher end. If ip is an IPv4 address, it returns that address,
// plus the one immediately higher than it. If ip is an IPv6 address, it applies
// a /48 mask to it and returns the lowest IP in the resulting network, and the
// first IP outside of the resulting network.
func ipRange(ip net.IP) (net.IP, net.IP) {
	ip = ip.To16()
	// For IPv6, match on a certain subnet range, since one person can commonly
	// have an entire /48 to themselves.
	maskLength := 48
	// For IPv4 addresses, do a match on exact address, so begin = ip and end =
	// next higher IP.
	if ip.To4() != nil {
		maskLength = 128
	}

	mask := net.CIDRMask(maskLength, 128)
	begin := ip.Mask(mask)
	end := incrementIP(begin, maskLength)

	return begin, end
}

// CountRegistrationsByIP returns the number of registrations created in the
// time range in an IP range. For IPv4 addresses, that range is limited to the
// single IP. For IPv6 addresses, that range is a /48, since it's not uncommon
// for one person to have a /48 to themselves.
func (ssa *SQLStorageAuthority) CountRegistrationsByIP(ctx context.Context, ip net.IP, earliest time.Time, latest time.Time) (int, error) {
	var count int64
	beginIP, endIP := ipRange(ip)
	err := ssa.dbMap.SelectOne(
		&count,
		`SELECT COUNT(1) FROM registrations
		 WHERE
		 :beginIP <= initialIP AND
		 initialIP < :endIP AND
		 :earliest < createdAt AND
		 createdAt <= :latest`,
		map[string]interface{}{
			"ip":       ip.String(),
			"earliest": earliest,
			"latest":   latest,
			"beginIP":  []byte(beginIP),
			"endIP":    []byte(endIP),
		})
	if err != nil {
		return -1, err
	}
	return int(count), nil
}

// TooManyCertificatesError indicates that the number of certificates returned by
// CountCertificates exceeded the hard-coded limit of 10,000 certificates.
type TooManyCertificatesError string

func (t TooManyCertificatesError) Error() string {
	return string(t)
}

// CountCertificatesByNames counts, for each input domain, the number of
// certificates issued in the given time range for that domain and its
// subdomains. It returns a map from domains to counts, which is guaranteed to
// contain an entry for each input domain, so long as err is nil.
// The highest count this function can return is 10,000. If there are more
// certificates than that matching one of the provided domain names, it will return
// TooManyCertificatesError.
func (ssa *SQLStorageAuthority) CountCertificatesByNames(ctx context.Context, domains []string, earliest, latest time.Time) (map[string]int, error) {
	ret := make(map[string]int, len(domains))
	for _, domain := range domains {
		currentCount, err := ssa.countCertificatesByName(domain, earliest, latest)
		if err != nil {
			return ret, err
		}
		ret[domain] = currentCount
	}
	return ret, nil
}

// countCertificatesByNames returns, for a single domain, the count of
// certificates issued in the given time range for that domain and its
// subdomains.
// The highest count this function can return is 10,000. If there are more
// certificates than that matching one of the provided domain names, it will return
// TooManyCertificatesError.
func (ssa *SQLStorageAuthority) countCertificatesByName(domain string, earliest, latest time.Time) (int, error) {
	var count int64
	const max = 10000
	var serials []struct {
		Serial string
	}
	_, err := ssa.dbMap.Select(
		&serials,
		`SELECT serial from issuedNames
		 WHERE (reversedName = :reversedDomain OR
			      reversedName LIKE CONCAT(:reversedDomain, ".%"))
		 AND notBefore > :earliest AND notBefore <= :latest
		 LIMIT :limit;`,
		map[string]interface{}{
			"reversedDomain": core.ReverseName(domain),
			"earliest":       earliest,
			"latest":         latest,
			"limit":          max + 1,
		})
	if err == sql.ErrNoRows {
		return 0, nil
	} else if err != nil {
		return -1, err
	} else if count > max {
		return max, TooManyCertificatesError(fmt.Sprintf("More than %d issuedName entries for %s.", max, domain))
	}
	serialMap := make(map[string]struct{}, len(serials))
	for _, s := range serials {
		serialMap[s.Serial] = struct{}{}
	}

	return len(serialMap), nil
}

// GetCertificate takes a serial number and returns the corresponding
// certificate, or error if it does not exist.
func (ssa *SQLStorageAuthority) GetCertificate(ctx context.Context, serial string) (core.Certificate, error) {
	if !core.ValidSerial(serial) {
		err := fmt.Errorf("Invalid certificate serial %s", serial)
		return core.Certificate{}, err
	}

	var cert core.Certificate
	err := ssa.dbMap.SelectOne(&cert, fmt.Sprintf("SELECT %s FROM certificates WHERE serial = ?", CertificateFields), serial)
	if err == sql.ErrNoRows {
		return core.Certificate{}, core.NotFoundError(fmt.Sprintf("No certificate found for %s", serial))
	}
	if err != nil {
		return core.Certificate{}, err
	}
	return cert, err
}

// GetCertificateStatus takes a hexadecimal string representing the full 128-bit serial
// number of a certificate and returns data about that certificate's current
// validity.
func (ssa *SQLStorageAuthority) GetCertificateStatus(ctx context.Context, serial string) (core.CertificateStatus, error) {
	if !core.ValidSerial(serial) {
		err := fmt.Errorf("Invalid certificate serial %s", serial)
		return core.CertificateStatus{}, err
	}

	var status core.CertificateStatus
<<<<<<< HEAD
	if features.Enabled(features.CertStatusOptimizationsMigrated) {
		statusObj, err := ssa.dbMap.Get(certStatusModelv2{}, serial)
		if err != nil {
			return status, err
		}
		if statusObj == nil {
			return status, nil
		}
		statusModel := statusObj.(*certStatusModelv2)
		status = core.CertificateStatus{
			Serial:                statusModel.Serial,
			SubscriberApproved:    statusModel.SubscriberApproved,
			Status:                statusModel.Status,
			OCSPLastUpdated:       statusModel.OCSPLastUpdated,
			RevokedDate:           statusModel.RevokedDate,
			RevokedReason:         statusModel.RevokedReason,
			LastExpirationNagSent: statusModel.LastExpirationNagSent,
			OCSPResponse:          statusModel.OCSPResponse,
			NotAfter:              statusModel.NotAfter,
			IsExpired:             statusModel.IsExpired,
			LockCol:               statusModel.LockCol,
		}
	} else {
		statusObj, err := ssa.dbMap.Get(certStatusModelv1{}, serial)
		if err != nil {
			return status, err
		}
		if statusObj == nil {
			return status, nil
		}
		statusModel := statusObj.(*certStatusModelv1)
		status = core.CertificateStatus{
			Serial:                statusModel.Serial,
			SubscriberApproved:    statusModel.SubscriberApproved,
			Status:                statusModel.Status,
			OCSPLastUpdated:       statusModel.OCSPLastUpdated,
			RevokedDate:           statusModel.RevokedDate,
			RevokedReason:         statusModel.RevokedReason,
			LastExpirationNagSent: statusModel.LastExpirationNagSent,
			OCSPResponse:          statusModel.OCSPResponse,
			LockCol:               statusModel.LockCol,
		}
	}

	return status, nil
=======
	err := ssa.dbMap.SelectOne(
		&status,
		fmt.Sprintf("SELECT %s FROM certificateStatus WHERE serial = ?", CertificateStatusFields),
		serial,
	)
	if err == sql.ErrNoRows {
		return core.CertificateStatus{}, fmt.Errorf("No certificate status found for %s", serial)
	}
	if err != nil {
		return core.CertificateStatus{}, err
	}
	return status, err
>>>>>>> 58bac847
}

// NewRegistration stores a new Registration
func (ssa *SQLStorageAuthority) NewRegistration(ctx context.Context, reg core.Registration) (core.Registration, error) {
	rm, err := registrationToModel(&reg)
	if err != nil {
		return reg, err
	}
	rm.CreatedAt = ssa.clk.Now()
	err = ssa.dbMap.Insert(rm)
	if err != nil {
		return reg, err
	}
	return modelToRegistration(rm)
}

// MarkCertificateRevoked stores the fact that a certificate is revoked, along
// with a timestamp and a reason.
func (ssa *SQLStorageAuthority) MarkCertificateRevoked(ctx context.Context, serial string, reasonCode revocation.Reason) error {
	var err error
	if _, err = ssa.GetCertificate(ctx, serial); err != nil {
		return fmt.Errorf(
			"Unable to mark certificate %s revoked: cert not found.", serial)
	}

	if _, err = ssa.GetCertificateStatus(ctx, serial); err != nil {
		return fmt.Errorf(
			"Unable to mark certificate %s revoked: cert status not found.", serial)
	}

	tx, err := ssa.dbMap.Begin()
	if err != nil {
		return err
	}

<<<<<<< HEAD
	var statusObj interface{}

	if features.Enabled(features.CertStatusOptimizationsMigrated) {
		statusObj, err = tx.Get(certStatusModelv2{}, serial)
	} else {
		statusObj, err = tx.Get(certStatusModelv1{}, serial)
	}
	if err != nil {
		err = Rollback(tx, err)
		return err
	}
	if statusObj == nil {
		err = fmt.Errorf("No certificate with serial %s", serial)
		err = Rollback(tx, err)
		return err
	}

	var n int64
	now := ssa.clk.Now()
	if features.Enabled(features.CertStatusOptimizationsMigrated) {
		status := statusObj.(*certStatusModelv2)
		status.Status = core.OCSPStatusRevoked
		status.RevokedDate = now
		status.RevokedReason = reasonCode

		n, err = tx.Update(status)
	} else {
		status := statusObj.(*certStatusModelv1)
		status.Status = core.OCSPStatusRevoked
		status.RevokedDate = now
		status.RevokedReason = reasonCode

		n, err = tx.Update(status)
	}

=======
	var status core.CertificateStatus
	err = tx.SelectOne(
		&status,
		fmt.Sprintf("SELECT %s FROM certificateStatus WHERE serial = ?", CertificateStatusFields),
		serial,
	)
	if err == sql.ErrNoRows {
		return Rollback(tx, fmt.Errorf("No certificate status found for %s", serial))
	}
	if err != nil {
		return Rollback(tx, err)
	}

	now := ssa.clk.Now()
	status.Status = core.OCSPStatusRevoked
	status.RevokedDate = now
	status.RevokedReason = reasonCode

	n, err := tx.Update(&status)
>>>>>>> 58bac847
	if err != nil {
		err = Rollback(tx, err)
		return err
	}
	if n == 0 {
		err = errors.New("No certificate updated. Maybe the lock column was off?")
		err = Rollback(tx, err)
		return err
	}

	return tx.Commit()
}

// UpdateRegistration stores an updated Registration
func (ssa *SQLStorageAuthority) UpdateRegistration(ctx context.Context, reg core.Registration) error {
	var rm regModel
	err := ssa.dbMap.SelectOne(&rm, fmt.Sprintf("SELECT %s FROM registrations WHERE id = %d", regFields, reg.ID))
	if err == sql.ErrNoRows {
		msg := fmt.Sprintf("No registrations with ID %d", reg.ID)
		return core.NoSuchRegistrationError(msg)
	}

	updatedRegModel, err := registrationToModel(&reg)
	if err != nil {
		return err
	}
	updatedRegModel.LockCol = rm.LockCol

	n, err := ssa.dbMap.Update(updatedRegModel)
	if err != nil {
		return err
	}
	if n == 0 {
		msg := fmt.Sprintf("Requested registration not found %d", reg.ID)
		return core.NoSuchRegistrationError(msg)
	}

	return nil
}

// NewPendingAuthorization stores a new Pending Authorization
func (ssa *SQLStorageAuthority) NewPendingAuthorization(ctx context.Context, authz core.Authorization) (output core.Authorization, err error) {
	tx, err := ssa.dbMap.Begin()
	if err != nil {
		return
	}

	// Check that it doesn't exist already
	authz.ID = core.NewToken()
	for existingPending(tx, authz.ID) || existingFinal(tx, authz.ID) {
		authz.ID = core.NewToken()
	}

	// Insert a stub row in pending
	pendingAuthz := pendingauthzModel{Authorization: authz}
	err = tx.Insert(&pendingAuthz)
	if err != nil {
		err = Rollback(tx, err)
		return
	}

	for i, c := range authz.Challenges {
		challModel, err := challengeToModel(&c, pendingAuthz.ID)
		if err != nil {
			err = Rollback(tx, err)
			return core.Authorization{}, err
		}
		// Magic happens here: Gorp will modify challModel, setting challModel.ID
		// to the auto-increment primary key. This is important because we want
		// the challenge objects inside the Authorization we return to know their
		// IDs, so they can have proper URLs.
		// See https://godoc.org/github.com/coopernurse/gorp#DbMap.Insert
		err = tx.Insert(challModel)
		if err != nil {
			err = Rollback(tx, err)
			return core.Authorization{}, err
		}
		challenge, err := modelToChallenge(challModel)
		if err != nil {
			err = Rollback(tx, err)
			return core.Authorization{}, err
		}
		authz.Challenges[i] = challenge
	}

	err = tx.Commit()
	output = pendingAuthz.Authorization
	output.Challenges = authz.Challenges
	return
}

// UpdatePendingAuthorization updates a Pending Authorization
func (ssa *SQLStorageAuthority) UpdatePendingAuthorization(ctx context.Context, authz core.Authorization) (err error) {
	tx, err := ssa.dbMap.Begin()
	if err != nil {
		return
	}

	if !statusIsPending(authz.Status) {
		err = errors.New("Use FinalizeAuthorization() to update to a final status")
		err = Rollback(tx, err)
		return
	}

	if existingFinal(tx, authz.ID) {
		err = errors.New("Cannot update a final authorization")
		err = Rollback(tx, err)
		return
	}

	if !existingPending(tx, authz.ID) {
		err = errors.New("Requested authorization not found " + authz.ID)
		err = Rollback(tx, err)
		return
	}

	var pa pendingauthzModel
	err = tx.SelectOne(&pa, fmt.Sprintf("SELECT %s FROM pendingAuthorizations WHERE id = ?", pendingAuthzFields), authz.ID)
	if err == sql.ErrNoRows {
		return Rollback(tx, fmt.Errorf("No pending authorization with ID %s", authz.ID))
	}
	if err != nil {
		return Rollback(tx, err)
	}
	pa.Authorization = authz
	_, err = tx.Update(&pa)
	if err != nil {
		err = Rollback(tx, err)
		return
	}

	err = updateChallenges(authz.ID, authz.Challenges, tx)
	if err != nil {
		err = Rollback(tx, err)
		return
	}

	err = tx.Commit()
	return
}

// FinalizeAuthorization converts a Pending Authorization to a final one
func (ssa *SQLStorageAuthority) FinalizeAuthorization(ctx context.Context, authz core.Authorization) (err error) {
	tx, err := ssa.dbMap.Begin()
	if err != nil {
		return
	}

	// Check that a pending authz exists
	if !existingPending(tx, authz.ID) {
		err = errors.New("Cannot finalize an authorization that is not pending")
		err = Rollback(tx, err)
		return
	}
	if statusIsPending(authz.Status) {
		err = errors.New("Cannot finalize to a non-final status")
		err = Rollback(tx, err)
		return
	}

	auth := &authzModel{authz}
	var pa pendingauthzModel
	err = tx.SelectOne(&pa, fmt.Sprintf("SELECT %s FROM pendingAuthorizations WHERE id = ?", pendingAuthzFields), authz.ID)
	if err == sql.ErrNoRows {
		return Rollback(tx, fmt.Errorf("No pending authorization with ID %s", authz.ID))
	}
	if err != nil {
		return Rollback(tx, err)
	}

	err = tx.Insert(auth)
	if err != nil {
		err = Rollback(tx, err)
		return
	}

	_, err = tx.Delete(&pa)
	if err != nil {
		err = Rollback(tx, err)
		return
	}

	err = updateChallenges(authz.ID, authz.Challenges, tx)
	if err != nil {
		err = Rollback(tx, err)
		return
	}

	err = tx.Commit()
	return
}

// RevokeAuthorizationsByDomain invalidates all pending or finalized authorizations
// for a specific domain
func (ssa *SQLStorageAuthority) RevokeAuthorizationsByDomain(ctx context.Context, ident core.AcmeIdentifier) (int64, int64, error) {
	identifierJSON, err := json.Marshal(ident)
	if err != nil {
		return 0, 0, err
	}
	identifier := string(identifierJSON)
	results := []int64{0, 0}

	now := ssa.clk.Now()
	for i, table := range []string{"authz", "pendingAuthorizations"} {
		for {
			authz, err := getAuthorizationIDsByDomain(ssa.dbMap, table, identifier, now)
			if err != nil {
				return results[0], results[1], err
			}
			numAuthz := len(authz)
			if numAuthz == 0 {
				break
			}

			numRevoked, err := revokeAuthorizations(ssa.dbMap, table, authz)
			if err != nil {
				return results[0], results[1], err
			}
			results[i] += numRevoked
			if numRevoked < int64(numAuthz) {
				return results[0], results[1], fmt.Errorf("Didn't revoke all found authorizations")
			}
		}
	}

	return results[0], results[1], nil
}

// AddCertificate stores an issued certificate.
func (ssa *SQLStorageAuthority) AddCertificate(ctx context.Context, certDER []byte, regID int64) (digest string, err error) {
	var parsedCertificate *x509.Certificate
	parsedCertificate, err = x509.ParseCertificate(certDER)
	if err != nil {
		return
	}
	digest = core.Fingerprint256(certDER)
	serial := core.SerialToString(parsedCertificate.SerialNumber)

	cert := &core.Certificate{
		RegistrationID: regID,
		Serial:         serial,
		Digest:         digest,
		DER:            certDER,
		Issued:         ssa.clk.Now(),
		Expires:        parsedCertificate.NotAfter,
	}

	var certStatusOb interface{}
	if features.Enabled(features.CertStatusOptimizationsMigrated) {
		certStatusOb = &certStatusModelv2{
			certStatusModelv1: certStatusModelv1{
				SubscriberApproved: false,
				Status:             core.OCSPStatus("good"),
				OCSPLastUpdated:    time.Time{},
				OCSPResponse:       []byte{},
				Serial:             serial,
				RevokedDate:        time.Time{},
				RevokedReason:      0,
				LockCol:            0,
			},
			NotAfter: parsedCertificate.NotAfter,
		}
	} else {
		certStatusOb = &certStatusModelv1{
			SubscriberApproved: false,
			Status:             core.OCSPStatus("good"),
			OCSPLastUpdated:    time.Time{},
			OCSPResponse:       []byte{},
			Serial:             serial,
			RevokedDate:        time.Time{},
			RevokedReason:      0,
			LockCol:            0,
		}
	}

	tx, err := ssa.dbMap.Begin()
	if err != nil {
		return
	}

	// TODO Verify that the serial number doesn't yet exist
	err = tx.Insert(cert)
	if err != nil {
		err = Rollback(tx, err)
		return
	}

	err = tx.Insert(certStatusOb)
	if err != nil {
		err = Rollback(tx, err)
		return
	}

	err = addIssuedNames(tx, parsedCertificate)
	if err != nil {
		err = Rollback(tx, err)
		return
	}

	err = addFQDNSet(
		tx,
		parsedCertificate.DNSNames,
		serial,
		parsedCertificate.NotBefore,
		parsedCertificate.NotAfter,
	)
	if err != nil {
		err = Rollback(tx, err)
		return
	}

	err = tx.Commit()
	return
}

// CountCertificatesRange returns the number of certificates issued in a specific
// date range
func (ssa *SQLStorageAuthority) CountCertificatesRange(ctx context.Context, start, end time.Time) (count int64, err error) {
	err = ssa.dbMap.SelectOne(
		&count,
		`SELECT COUNT(1) FROM certificates
		WHERE issued >= :windowLeft
		AND issued < :windowRight`,
		map[string]interface{}{
			"windowLeft":  start,
			"windowRight": end,
		},
	)
	return count, err
}

// CountPendingAuthorizations returns the number of pending, unexpired
// authorizations for the give registration.
func (ssa *SQLStorageAuthority) CountPendingAuthorizations(ctx context.Context, regID int64) (count int, err error) {
	err = ssa.dbMap.SelectOne(&count,
		`SELECT count(1) FROM pendingAuthorizations
		 WHERE registrationID = :regID AND
				expires > :now`,
		map[string]interface{}{
			"regID": regID,
			"now":   ssa.clk.Now(),
		})
	return
}

// ErrNoReceipt is an error type for non-existent SCT receipt
type ErrNoReceipt string

func (e ErrNoReceipt) Error() string {
	return string(e)
}

// GetSCTReceipt gets a specific SCT receipt for a given certificate serial and
// CT log ID
func (ssa *SQLStorageAuthority) GetSCTReceipt(ctx context.Context, serial string, logID string) (receipt core.SignedCertificateTimestamp, err error) {
	err = ssa.dbMap.SelectOne(
		&receipt,
		fmt.Sprintf("SELECT %s FROM sctReceipts WHERE certificateSerial = :serial AND logID = :logID", sctFields),
		map[string]interface{}{
			"serial": serial,
			"logID":  logID,
		},
	)

	if err == sql.ErrNoRows {
		err = ErrNoReceipt(err.Error())
		return
	}

	return
}

// AddSCTReceipt adds a new SCT receipt to the (append-only) sctReceipts table
func (ssa *SQLStorageAuthority) AddSCTReceipt(ctx context.Context, sct core.SignedCertificateTimestamp) error {
	err := ssa.dbMap.Insert(&sct)
	// For AddSCTReceipt, duplicates are explicitly OK, so don't return errors
	// based on duplicates, especially because we currently retry all submissions
	// for a certificate if even one of them fails. Once https://github.com/letsencrypt/boulder/issues/891
	// is fixed, we may want to start returning this as an error, or logging it.
	if err != nil && strings.HasPrefix(err.Error(), "Error 1062: Duplicate entry") {
		return nil
	}
	return err
}

func hashNames(names []string) []byte {
	names = core.UniqueLowerNames(names)
	hash := sha256.Sum256([]byte(strings.Join(names, ",")))
	return hash[:]
}

func addFQDNSet(tx *gorp.Transaction, names []string, serial string, issued time.Time, expires time.Time) error {
	return tx.Insert(&core.FQDNSet{
		SetHash: hashNames(names),
		Serial:  serial,
		Issued:  issued,
		Expires: expires,
	})
}

type execable interface {
	Exec(string, ...interface{}) (sql.Result, error)
}

func addIssuedNames(tx execable, cert *x509.Certificate) error {
	var qmarks []string
	var values []interface{}
	for _, name := range cert.DNSNames {
		values = append(values,
			core.ReverseName(name),
			core.SerialToString(cert.SerialNumber),
			cert.NotBefore)
		qmarks = append(qmarks, "(?, ?, ?)")
	}
	query := `INSERT INTO issuedNames (reversedName, serial, notBefore) VALUES ` + strings.Join(qmarks, ", ") + `;`
	_, err := tx.Exec(query, values...)
	return err
}

// CountFQDNSets returns the number of sets with hash |setHash| within the window
// |window|
func (ssa *SQLStorageAuthority) CountFQDNSets(ctx context.Context, window time.Duration, names []string) (int64, error) {
	var count int64
	err := ssa.dbMap.SelectOne(
		&count,
		`SELECT COUNT(1) FROM fqdnSets
		WHERE setHash = ?
		AND issued > ?`,
		hashNames(names),
		ssa.clk.Now().Add(-window),
	)
	return count, err
}

// FQDNSetExists returns a bool indicating if one or more FQDN sets |names|
// exists in the database
func (ssa *SQLStorageAuthority) FQDNSetExists(ctx context.Context, names []string) (bool, error) {
	var count int64
	err := ssa.dbMap.SelectOne(
		&count,
		`SELECT COUNT(1) FROM fqdnSets
		WHERE setHash = ?
		LIMIT 1`,
		hashNames(names),
	)
	return count > 0, err
}

// DeactivateAuthorization deactivates a currently valid or pending authorization
func (ssa *SQLStorageAuthority) DeactivateAuthorization(ctx context.Context, id string) error {
	tx, err := ssa.dbMap.Begin()
	if err != nil {
		return err
	}
	table := "authz"
	oldStatus := core.StatusValid
	if existingPending(tx, id) {
		table = "pendingAuthorizations"
		oldStatus = core.StatusPending
	}

	_, err = tx.Exec(
		fmt.Sprintf(`UPDATE %s SET status = ? WHERE id = ? and status = ?`, table),
		string(core.StatusDeactivated),
		id,
		string(oldStatus),
	)
	if err != nil {
		err = Rollback(tx, err)
		return err
	}
	return tx.Commit()
}<|MERGE_RESOLUTION|>--- conflicted
+++ resolved
@@ -141,20 +141,12 @@
 		&reg,
 		fmt.Sprintf("SELECT %s FROM registrations WHERE id = %d", regFields, id),
 	)
-<<<<<<< HEAD
-=======
 	if err == sql.ErrNoRows {
 		return core.Registration{}, core.NoSuchRegistrationError(
 			fmt.Sprintf("No registrations with ID %d", id),
 		)
 	}
->>>>>>> 58bac847
-	if err != nil {
-		if err == sql.ErrNoRows {
-			return core.Registration{}, core.NoSuchRegistrationError(
-				fmt.Sprintf("No registrations with ID %d", id),
-			)
-		}
+	if err != nil {
 		return core.Registration{}, err
 	}
 	return modelToRegistration(&reg)
@@ -463,7 +455,6 @@
 	}
 
 	var status core.CertificateStatus
-<<<<<<< HEAD
 	if features.Enabled(features.CertStatusOptimizationsMigrated) {
 		statusObj, err := ssa.dbMap.Get(certStatusModelv2{}, serial)
 		if err != nil {
@@ -509,20 +500,6 @@
 	}
 
 	return status, nil
-=======
-	err := ssa.dbMap.SelectOne(
-		&status,
-		fmt.Sprintf("SELECT %s FROM certificateStatus WHERE serial = ?", CertificateStatusFields),
-		serial,
-	)
-	if err == sql.ErrNoRows {
-		return core.CertificateStatus{}, fmt.Errorf("No certificate status found for %s", serial)
-	}
-	if err != nil {
-		return core.CertificateStatus{}, err
-	}
-	return status, err
->>>>>>> 58bac847
 }
 
 // NewRegistration stores a new Registration
@@ -558,7 +535,6 @@
 		return err
 	}
 
-<<<<<<< HEAD
 	var statusObj interface{}
 
 	if features.Enabled(features.CertStatusOptimizationsMigrated) {
@@ -594,27 +570,12 @@
 		n, err = tx.Update(status)
 	}
 
-=======
-	var status core.CertificateStatus
-	err = tx.SelectOne(
-		&status,
-		fmt.Sprintf("SELECT %s FROM certificateStatus WHERE serial = ?", CertificateStatusFields),
-		serial,
-	)
-	if err == sql.ErrNoRows {
-		return Rollback(tx, fmt.Errorf("No certificate status found for %s", serial))
-	}
-	if err != nil {
-		return Rollback(tx, err)
-	}
-
 	now := ssa.clk.Now()
 	status.Status = core.OCSPStatusRevoked
 	status.RevokedDate = now
 	status.RevokedReason = reasonCode
 
 	n, err := tx.Update(&status)
->>>>>>> 58bac847
 	if err != nil {
 		err = Rollback(tx, err)
 		return err
