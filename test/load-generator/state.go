--- conflicted
+++ resolved
@@ -161,11 +161,7 @@
 		}
 		signer, err := jose.NewSigner(jose.SigningKey{
 			Key:       key,
-<<<<<<< HEAD
-			Algorithm: jose.ES256,
-=======
 			Algorithm: jose.RS256,
->>>>>>> 2a84bc24
 		}, &jose.SignerOptions{
 			NonceSource: &nonceSource{s: s},
 			EmbedJWK:    true,
