package va

import (
	"crypto/rand"
	"crypto/rsa"
	"crypto/sha256"
	"crypto/tls"
	"crypto/x509"
	"crypto/x509/pkix"
	"encoding/base64"
	"encoding/hex"
	"errors"
	"fmt"
	"math/big"
	"net"
	"net/http"
	"net/http/httptest"
	"net/url"
	"strconv"
	"strings"
	"testing"
	"time"

	"github.com/golang/mock/gomock"
	"github.com/jmhodges/clock"
	"github.com/miekg/dns"
	"golang.org/x/net/context"
	"gopkg.in/square/go-jose.v1"

	"github.com/letsencrypt/boulder/bdns"
	"github.com/letsencrypt/boulder/cdr"
	"github.com/letsencrypt/boulder/cmd"
	"github.com/letsencrypt/boulder/core"
	"github.com/letsencrypt/boulder/features"
	blog "github.com/letsencrypt/boulder/log"
	"github.com/letsencrypt/boulder/metrics"
	"github.com/letsencrypt/boulder/metrics/mock_metrics"
	"github.com/letsencrypt/boulder/mocks"
	"github.com/letsencrypt/boulder/probs"
	"github.com/letsencrypt/boulder/test"
)

func bigIntFromB64(b64 string) *big.Int {
	bytes, _ := base64.URLEncoding.DecodeString(b64)
	x := big.NewInt(0)
	x.SetBytes(bytes)
	return x
}

func intFromB64(b64 string) int {
	return int(bigIntFromB64(b64).Int64())
}

var n = bigIntFromB64("n4EPtAOCc9AlkeQHPzHStgAbgs7bTZLwUBZdR8_KuKPEHLd4rHVTeT-O-XV2jRojdNhxJWTDvNd7nqQ0VEiZQHz_AJmSCpMaJMRBSFKrKb2wqVwGU_NsYOYL-QtiWN2lbzcEe6XC0dApr5ydQLrHqkHHig3RBordaZ6Aj-oBHqFEHYpPe7Tpe-OfVfHd1E6cS6M1FZcD1NNLYD5lFHpPI9bTwJlsde3uhGqC0ZCuEHg8lhzwOHrtIQbS0FVbb9k3-tVTU4fg_3L_vniUFAKwuCLqKnS2BYwdq_mzSnbLY7h_qixoR7jig3__kRhuaxwUkRz5iaiQkqgc5gHdrNP5zw==")
var e = intFromB64("AQAB")
var d = bigIntFromB64("bWUC9B-EFRIo8kpGfh0ZuyGPvMNKvYWNtB_ikiH9k20eT-O1q_I78eiZkpXxXQ0UTEs2LsNRS-8uJbvQ-A1irkwMSMkK1J3XTGgdrhCku9gRldY7sNA_AKZGh-Q661_42rINLRCe8W-nZ34ui_qOfkLnK9QWDDqpaIsA-bMwWWSDFu2MUBYwkHTMEzLYGqOe04noqeq1hExBTHBOBdkMXiuFhUq1BU6l-DqEiWxqg82sXt2h-LMnT3046AOYJoRioz75tSUQfGCshWTBnP5uDjd18kKhyv07lhfSJdrPdM5Plyl21hsFf4L_mHCuoFau7gdsPfHPxxjVOcOpBrQzwQ==")
var p = bigIntFromB64("uKE2dh-cTf6ERF4k4e_jy78GfPYUIaUyoSSJuBzp3Cubk3OCqs6grT8bR_cu0Dm1MZwWmtdqDyI95HrUeq3MP15vMMON8lHTeZu2lmKvwqW7anV5UzhM1iZ7z4yMkuUwFWoBvyY898EXvRD-hdqRxHlSqAZ192zB3pVFJ0s7pFc=")
var q = bigIntFromB64("uKE2dh-cTf6ERF4k4e_jy78GfPYUIaUyoSSJuBzp3Cubk3OCqs6grT8bR_cu0Dm1MZwWmtdqDyI95HrUeq3MP15vMMON8lHTeZu2lmKvwqW7anV5UzhM1iZ7z4yMkuUwFWoBvyY898EXvRD-hdqRxHlSqAZ192zB3pVFJ0s7pFc=")

var TheKey = rsa.PrivateKey{
	PublicKey: rsa.PublicKey{N: n, E: e},
	D:         d,
	Primes:    []*big.Int{p, q},
}

var accountKey = &jose.JsonWebKey{Key: TheKey.Public()}

var ident = core.AcmeIdentifier{Type: core.IdentifierDNS, Value: "localhost"}

var ctx = context.Background()

// All paths that get assigned to tokens MUST be valid tokens
const expectedToken = "LoqXcYV8q5ONbJQxbmR7SCTNo3tiAXDfowyjxAjEuX0"
const expectedKeyAuthorization = "LoqXcYV8q5ONbJQxbmR7SCTNo3tiAXDfowyjxAjEuX0.9jg46WB3rR_AHD-EBXdN7cBkH1WOu0tA3M9fm21mqTI"
const pathWrongToken = "i6lNAC4lOOLYCl-A08VJt9z_tKYvVk63Dumo8icsBjQ"
const path404 = "404"
const path500 = "500"
const pathFound = "GBq8SwWq3JsbREFdCamk5IX3KLsxW5ULeGs98Ajl_UM"
const pathMoved = "5J4FIMrWNfmvHZo-QpKZngmuhqZGwRm21-oEgUDstJM"
const pathRedirectPort = "port-redirect"
const pathWait = "wait"
const pathWaitLong = "wait-long"
const pathReLookup = "7e-P57coLM7D3woNTp_xbJrtlkDYy6PWf3mSSbLwCr4"
const pathReLookupInvalid = "re-lookup-invalid"
const pathRedirectToFailingURL = "re-to-failing-url"
const pathLooper = "looper"
const pathValid = "valid"
const rejectUserAgent = "rejectMe"

func httpSrv(t *testing.T, token string) *httptest.Server {
	m := http.NewServeMux()

	server := httptest.NewUnstartedServer(m)

	defaultToken := token
	currentToken := defaultToken

	m.HandleFunc("/", func(w http.ResponseWriter, r *http.Request) {
		if strings.HasSuffix(r.URL.Path, path404) {
			t.Logf("HTTPSRV: Got a 404 req\n")
			http.NotFound(w, r)
		} else if strings.HasSuffix(r.URL.Path, path500) {
			t.Logf("HTTPSRV: Got a 500 req\n")
			http.Error(w, "Internal Server Error", http.StatusInternalServerError)
		} else if strings.HasSuffix(r.URL.Path, pathMoved) {
			t.Logf("HTTPSRV: Got a 301 redirect req\n")
			if currentToken == defaultToken {
				currentToken = pathMoved
			}
			http.Redirect(w, r, pathValid, 301)
		} else if strings.HasSuffix(r.URL.Path, pathFound) {
			t.Logf("HTTPSRV: Got a 302 redirect req\n")
			if currentToken == defaultToken {
				currentToken = pathFound
			}
			http.Redirect(w, r, pathMoved, 302)
		} else if strings.HasSuffix(r.URL.Path, pathWait) {
			t.Logf("HTTPSRV: Got a wait req\n")
			time.Sleep(time.Second * 3)
		} else if strings.HasSuffix(r.URL.Path, pathWaitLong) {
			t.Logf("HTTPSRV: Got a wait-long req\n")
			time.Sleep(time.Second * 10)
		} else if strings.HasSuffix(r.URL.Path, pathReLookup) {
			t.Logf("HTTPSRV: Got a redirect req to a valid hostname\n")
			if currentToken == defaultToken {
				currentToken = pathReLookup
			}
			port, err := getPort(server)
			test.AssertNotError(t, err, "failed to get server test port")
			http.Redirect(w, r, fmt.Sprintf("http://other.valid:%d/path", port), 302)
		} else if strings.HasSuffix(r.URL.Path, pathReLookupInvalid) {
			t.Logf("HTTPSRV: Got a redirect req to an invalid hostname\n")
			http.Redirect(w, r, "http://invalid.invalid/path", 302)
		} else if strings.HasSuffix(r.URL.Path, pathRedirectToFailingURL) {
			t.Logf("HTTPSRV: Redirecting to a URL that will fail\n")
			http.Redirect(w, r, fmt.Sprintf("http://other.valid/%s", path500), 301)
		} else if strings.HasSuffix(r.URL.Path, pathLooper) {
			t.Logf("HTTPSRV: Got a loop req\n")
			http.Redirect(w, r, r.URL.String(), 301)
		} else if strings.HasSuffix(r.URL.Path, pathRedirectPort) {
			t.Logf("HTTPSRV: Got a port redirect req\n")
			http.Redirect(w, r, "http://other.valid:8080/path", 302)
		} else if r.Header.Get("User-Agent") == rejectUserAgent {
			w.WriteHeader(http.StatusBadRequest)
			w.Write([]byte("found trap User-Agent"))
		} else {
			t.Logf("HTTPSRV: Got a valid req\n")
			t.Logf("HTTPSRV: Path = %s\n", r.URL.Path)

			ch := core.Challenge{Token: currentToken}
			keyAuthz, _ := ch.ExpectedKeyAuthorization(accountKey)
			t.Logf("HTTPSRV: Key Authz = '%s%s'\n", keyAuthz, "\\n\\r \\t")

			fmt.Fprint(w, keyAuthz, "\n\r \t")
			currentToken = defaultToken
		}
	})

	server.Start()
	return server
}

func tlssni01Srv(t *testing.T, chall core.Challenge) *httptest.Server {
	h := sha256.Sum256([]byte(chall.ProvidedKeyAuthorization))
	Z := hex.EncodeToString(h[:])
	ZName := fmt.Sprintf("%s.%s.acme.invalid", Z[:32], Z[32:])

	return tlssniSrvWithNames(t, chall, ZName)
}

func tlssni02Srv(t *testing.T, chall core.Challenge) *httptest.Server {
	ha := sha256.Sum256([]byte(chall.Token))
	za := hex.EncodeToString(ha[:])
	sanAName := fmt.Sprintf("%s.%s.token.acme.invalid", za[:32], za[32:])

	hb := sha256.Sum256([]byte(chall.ProvidedKeyAuthorization))
	zb := hex.EncodeToString(hb[:])
	sanBName := fmt.Sprintf("%s.%s.ka.acme.invalid", zb[:32], zb[32:])

	return tlssniSrvWithNames(t, chall, sanAName, sanBName)
}

func tlssniSrvWithNames(t *testing.T, chall core.Challenge, names ...string) *httptest.Server {
	template := &x509.Certificate{
		SerialNumber: big.NewInt(1337),
		Subject: pkix.Name{
			Organization: []string{"tests"},
		},
		NotBefore: time.Now(),
		NotAfter:  time.Now().AddDate(0, 0, 1),

		KeyUsage:              x509.KeyUsageDigitalSignature | x509.KeyUsageCertSign,
		ExtKeyUsage:           []x509.ExtKeyUsage{x509.ExtKeyUsageServerAuth},
		BasicConstraintsValid: true,

		DNSNames: names,
	}

	certBytes, _ := x509.CreateCertificate(rand.Reader, template, template, &TheKey.PublicKey, &TheKey)
	cert := &tls.Certificate{
		Certificate: [][]byte{certBytes},
		PrivateKey:  &TheKey,
	}

	tlsConfig := &tls.Config{
		Certificates: []tls.Certificate{*cert},
		ClientAuth:   tls.NoClientCert,
		GetCertificate: func(clientHello *tls.ClientHelloInfo) (*tls.Certificate, error) {
			if clientHello.ServerName != names[0] {
				time.Sleep(time.Second * 10)
				return nil, nil
			}
			return cert, nil
		},
		NextProtos: []string{"http/1.1"},
	}

	hs := httptest.NewUnstartedServer(http.DefaultServeMux)
	hs.TLS = tlsConfig
	hs.StartTLS()
	return hs
}

func TestHTTP(t *testing.T) {
	chall := core.HTTPChallenge01()
	setChallengeToken(&chall, expectedToken)

	// NOTE: We do not attempt to shut down the server. The problem is that the
	// "wait-long" handler sleeps for ten seconds, but this test finishes in less
	// than that. So if we try to call hs.Close() at the end of the test, we'll be
	// closing the test server while a request is still pending. Unfortunately,
	// there appears to be an issue in httptest that trips Go's race detector when
	// that happens, failing the test. So instead, we live with leaving the server
	// around till the process exits.
	// TODO(#1989): close hs
	hs := httpSrv(t, chall.Token)

	va, goodPort, _, log := setup(t, hs)

	// Attempt to fail a challenge by telling the VA to connect to a port we are
	// not listening on.
	badPort := goodPort + 1
	if badPort == 65536 {
		badPort = goodPort - 1
	}
<<<<<<< HEAD
=======
	va, log := setup()
>>>>>>> 2d0734d3
	va.httpPort = badPort

	_, prob := va.validateHTTP01(ctx, ident, chall)
	if prob == nil {
		t.Fatalf("Server's down; expected refusal. Where did we connect?")
	}
	test.AssertEquals(t, prob.Type, probs.ConnectionProblem)

	va.httpPort = goodPort
	log.Clear()
	t.Logf("Trying to validate: %+v\n", chall)
	_, prob = va.validateHTTP01(ctx, ident, chall)
	if prob != nil {
		t.Errorf("Unexpected failure in HTTP validation: %s", prob)
	}
	test.AssertEquals(t, len(log.GetAllMatching(`\[AUDIT\] `)), 1)

	log.Clear()
	setChallengeToken(&chall, path404)
	_, prob = va.validateHTTP01(ctx, ident, chall)
	if prob == nil {
		t.Fatalf("Should have found a 404 for the challenge.")
	}
	test.AssertEquals(t, prob.Type, probs.UnauthorizedProblem)
	test.AssertEquals(t, len(log.GetAllMatching(`\[AUDIT\] `)), 1)

	log.Clear()
	setChallengeToken(&chall, pathWrongToken)
	// The "wrong token" will actually be the expectedToken.  It's wrong
	// because it doesn't match pathWrongToken.
	_, prob = va.validateHTTP01(ctx, ident, chall)
	if prob == nil {
		t.Fatalf("Should have found the wrong token value.")
	}
	test.AssertEquals(t, prob.Type, probs.UnauthorizedProblem)
	test.AssertEquals(t, len(log.GetAllMatching(`\[AUDIT\] `)), 1)

	log.Clear()
	setChallengeToken(&chall, pathMoved)
	_, prob = va.validateHTTP01(ctx, ident, chall)
	if prob != nil {
		t.Fatalf("Failed to follow 301 redirect")
	}
	test.AssertEquals(t, len(log.GetAllMatching(`redirect from ".*/`+pathMoved+`" to ".*/`+pathValid+`"`)), 1)

	log.Clear()
	setChallengeToken(&chall, pathFound)
	_, prob = va.validateHTTP01(ctx, ident, chall)
	if prob != nil {
		t.Fatalf("Failed to follow 302 redirect")
	}
	test.AssertEquals(t, len(log.GetAllMatching(`redirect from ".*/`+pathFound+`" to ".*/`+pathMoved+`"`)), 1)
	test.AssertEquals(t, len(log.GetAllMatching(`redirect from ".*/`+pathMoved+`" to ".*/`+pathValid+`"`)), 1)

	ipIdentifier := core.AcmeIdentifier{Type: core.IdentifierType("ip"), Value: "127.0.0.1"}
	_, prob = va.validateHTTP01(ctx, ipIdentifier, chall)
	if prob == nil {
		t.Fatalf("IdentifierType IP shouldn't have worked.")
	}
	test.AssertEquals(t, prob.Type, probs.MalformedProblem)

	_, prob = va.validateHTTP01(ctx, core.AcmeIdentifier{Type: core.IdentifierDNS, Value: "always.invalid"}, chall)
	if prob == nil {
		t.Fatalf("Domain name is invalid.")
	}
	test.AssertEquals(t, prob.Type, probs.UnknownHostProblem)

	setChallengeToken(&chall, pathWaitLong)
	started := time.Now()
	_, prob = va.validateHTTP01(ctx, ident, chall)
	took := time.Since(started)
	// Check that the HTTP connection times out after 5 seconds and doesn't block for 10 seconds
	test.Assert(t, (took > (time.Second * 5)), "HTTP timed out before 5 seconds")
	test.Assert(t, (took < (time.Second * 10)), "HTTP connection didn't timeout after 5 seconds")
	if prob == nil {
		t.Fatalf("Connection should've timed out")
	}
	test.AssertEquals(t, prob.Type, probs.ConnectionProblem)
}

func TestHTTPRedirectLookup(t *testing.T) {
	chall := core.HTTPChallenge01()
	setChallengeToken(&chall, expectedToken)

	hs := httpSrv(t, expectedToken)
	defer hs.Close()
<<<<<<< HEAD
	va, _, _, log := setup(t, hs)
=======
	port, err := getPort(hs)
	test.AssertNotError(t, err, "failed to get test server port")
	va, log := setup()
	va.httpPort = port
>>>>>>> 2d0734d3

	setChallengeToken(&chall, pathMoved)
	_, prob := va.validateHTTP01(ctx, ident, chall)
	if prob != nil {
		t.Fatalf("Unexpected failure in redirect (%s): %s", pathMoved, prob)
	}
	test.AssertEquals(t, len(log.GetAllMatching(`redirect from ".*/`+pathMoved+`" to ".*/`+pathValid+`"`)), 1)
	test.AssertEquals(t, len(log.GetAllMatching(`Resolved addresses for localhost \[using 127.0.0.1\]: \[127.0.0.1\]`)), 2)

	log.Clear()
	setChallengeToken(&chall, pathFound)
	_, prob = va.validateHTTP01(ctx, ident, chall)
	if prob != nil {
		t.Fatalf("Unexpected failure in redirect (%s): %s", pathFound, prob)
	}
	test.AssertEquals(t, len(log.GetAllMatching(`redirect from ".*/`+pathFound+`" to ".*/`+pathMoved+`"`)), 1)
	test.AssertEquals(t, len(log.GetAllMatching(`redirect from ".*/`+pathMoved+`" to ".*/`+pathValid+`"`)), 1)
	test.AssertEquals(t, len(log.GetAllMatching(`Resolved addresses for localhost \[using 127.0.0.1\]: \[127.0.0.1\]`)), 3)

	log.Clear()
	setChallengeToken(&chall, pathReLookupInvalid)
	_, err := va.validateHTTP01(ctx, ident, chall)
	test.AssertError(t, err, chall.Token)
	test.AssertEquals(t, len(log.GetAllMatching(`Resolved addresses for localhost \[using 127.0.0.1\]: \[127.0.0.1\]`)), 1)
	test.AssertEquals(t, len(log.GetAllMatching(`No valid IP addresses found for invalid.invalid`)), 1)

	log.Clear()
	setChallengeToken(&chall, pathReLookup)
	_, prob = va.validateHTTP01(ctx, ident, chall)
	if prob != nil {
		t.Fatalf("Unexpected error in redirect (%s): %s", pathReLookup, prob)
	}
	test.AssertEquals(t, len(log.GetAllMatching(`redirect from ".*/`+pathReLookup+`" to ".*other.valid:\d+/path"`)), 1)
	test.AssertEquals(t, len(log.GetAllMatching(`Resolved addresses for localhost \[using 127.0.0.1\]: \[127.0.0.1\]`)), 1)
	test.AssertEquals(t, len(log.GetAllMatching(`Resolved addresses for other.valid \[using 127.0.0.1\]: \[127.0.0.1\]`)), 1)

	log.Clear()
	setChallengeToken(&chall, pathRedirectPort)
	_, err = va.validateHTTP01(ctx, ident, chall)
	test.AssertError(t, err, chall.Token)
	test.AssertEquals(t, len(log.GetAllMatching(`redirect from ".*/port-redirect" to ".*other.valid:8080/path"`)), 1)
	test.AssertEquals(t, len(log.GetAllMatching(`Resolved addresses for localhost \[using 127.0.0.1\]: \[127.0.0.1\]`)), 1)
	test.AssertEquals(t, len(log.GetAllMatching(`Resolved addresses for other.valid \[using 127.0.0.1\]: \[127.0.0.1\]`)), 1)

	// This case will redirect from a valid host to a host that is throwing
	// HTTP 500 errors. The test case is ensuring that the connection error
	// is referencing the redirected to host, instead of the original host.
	log.Clear()
	setChallengeToken(&chall, pathRedirectToFailingURL)
	_, prob = va.validateHTTP01(ctx, ident, chall)
	test.AssertNotNil(t, prob, "Problem Details should not be nil")
	test.AssertEquals(t, prob.Detail, "Could not connect to other.valid")
}

func TestHTTPRedirectLoop(t *testing.T) {
	chall := core.HTTPChallenge01()
	setChallengeToken(&chall, "looper")

	hs := httpSrv(t, expectedToken)
	defer hs.Close()
<<<<<<< HEAD
	va, _, _, _ := setup(t, hs)
=======
	port, err := getPort(hs)
	test.AssertNotError(t, err, "failed to get test server port")
	va, _ := setup()
	va.httpPort = port
>>>>>>> 2d0734d3

	_, prob := va.validateHTTP01(ctx, ident, chall)
	if prob == nil {
		t.Fatalf("Challenge should have failed for %s", chall.Token)
	}
}

func TestHTTPRedirectUserAgent(t *testing.T) {
	chall := core.HTTPChallenge01()
	setChallengeToken(&chall, expectedToken)

	hs := httpSrv(t, expectedToken)
	defer hs.Close()
<<<<<<< HEAD
	va, _, _, _ := setup(t, hs)
=======
	port, err := getPort(hs)
	test.AssertNotError(t, err, "failed to get test server port")
	va, _ := setup()
>>>>>>> 2d0734d3
	va.userAgent = rejectUserAgent

	setChallengeToken(&chall, pathMoved)
	_, prob := va.validateHTTP01(ctx, ident, chall)
	if prob == nil {
		t.Fatalf("Challenge with rejectUserAgent should have failed (%s).", pathMoved)
	}

	setChallengeToken(&chall, pathFound)
	_, prob = va.validateHTTP01(ctx, ident, chall)
	if prob == nil {
		t.Fatalf("Challenge with rejectUserAgent should have failed (%s).", pathFound)
	}
}

func getPort(hs *httptest.Server) (int, error) {
	url, err := url.Parse(hs.URL)
	if err != nil {
		return 0, err
	}
	_, portString, err := net.SplitHostPort(url.Host)
	if err != nil {
		return 0, err
	}
	port, err := strconv.ParseInt(portString, 10, 64)
	if err != nil {
		return 0, err
	}
	return int(port), nil
}

func TestTLSSNI01(t *testing.T) {
	chall := createChallenge(core.ChallengeTypeTLSSNI01)

	hs := tlssni01Srv(t, chall)

<<<<<<< HEAD
	va, port, _, log := setup(t, hs)
=======
	va, log := setup()
	va.tlsPort = port
>>>>>>> 2d0734d3

	_, prob := va.validateTLSSNI01(ctx, ident, chall)
	if prob != nil {
		t.Fatalf("Unexpected failure in validate TLS-SNI-01: %s", prob)
	}
	test.AssertEquals(t, len(log.GetAllMatching(`Resolved addresses for localhost \[using 127.0.0.1\]: \[127.0.0.1\]`)), 1)
	if len(log.GetAllMatching(`challenge for localhost received certificate \(1 of 1\): cert=\[`)) != 1 {
		t.Errorf("Didn't get log message with validated certificate. Instead got:\n%s",
			strings.Join(log.GetAllMatching(".*"), "\n"))
	}

	log.Clear()
	_, prob = va.validateTLSSNI01(ctx, core.AcmeIdentifier{
		Type:  core.IdentifierType("ip"),
		Value: net.JoinHostPort("127.0.0.1", fmt.Sprintf("%d", port)),
	}, chall)
	if prob == nil {
		t.Fatalf("IdentifierType IP shouldn't have worked.")
	}
	test.AssertEquals(t, prob.Type, probs.MalformedProblem)

	log.Clear()
	_, prob = va.validateTLSSNI01(ctx, core.AcmeIdentifier{Type: core.IdentifierDNS, Value: "always.invalid"}, chall)
	if prob == nil {
		t.Fatalf("Domain name was supposed to be invalid.")
	}
	test.AssertEquals(t, prob.Type, probs.UnknownHostProblem)

	// Need to create a new authorized keys object to get an unknown SNI (from the signature value)
	chall.Token = core.NewToken()
	chall.ProvidedKeyAuthorization = "invalid"

	log.Clear()
	started := time.Now()
	_, prob = va.validateTLSSNI01(ctx, ident, chall)
	took := time.Since(started)
	if prob == nil {
		t.Fatalf("Validation should've failed")
	}
	test.AssertEquals(t, prob.Type, probs.ConnectionProblem)
	// Check that the TLS connection times out after 5 seconds and doesn't block for 10 seconds
	test.Assert(t, (took > (time.Second * 5)), "TLS returned before 5 seconds")
	test.Assert(t, (took < (time.Second * 10)), "TLS connection didn't timeout after 5 seconds")
	test.AssertEquals(t, len(log.GetAllMatching(`Resolved addresses for localhost \[using 127.0.0.1\]: \[127.0.0.1\]`)), 1)

	// Take down validation server and check that validation fails.
	hs.Close()
	_, err := va.validateTLSSNI01(ctx, ident, chall)
	if err == nil {
		t.Fatalf("Server's down; expected refusal. Where did we connect?")
	}
	test.AssertEquals(t, prob.Type, probs.ConnectionProblem)

	httpOnly := httpSrv(t, "")
	port, portErr := getPort(httpOnly)
	test.AssertNotError(t, portErr, "failed to get test server port")
	va.tlsPort = port

	log.Clear()
	_, err = va.validateTLSSNI01(ctx, ident, chall)
	test.AssertError(t, err, "TLS-SNI-01 validation passed when talking to a HTTP-only server")
	test.Assert(t, strings.HasSuffix(
		err.Error(),
		"Server only speaks HTTP, not TLS",
	), "validate TLS-SNI-01 didn't return useful error")
}

func TestTLSSNI02(t *testing.T) {
	chall := createChallenge(core.ChallengeTypeTLSSNI02)

	hs := tlssni02Srv(t, chall)

<<<<<<< HEAD
	va, port, _, log := setup(t, hs)
=======
	va, log := setup()
	va.tlsPort = port
>>>>>>> 2d0734d3

	_, prob := va.validateTLSSNI02(ctx, ident, chall)
	if prob != nil {
		t.Fatalf("Unexpected failure in validate TLS-SNI-02: %s", prob)
	}
	test.AssertEquals(t, len(log.GetAllMatching(`Resolved addresses for localhost \[using 127.0.0.1\]: \[127.0.0.1\]`)), 1)
	if len(log.GetAllMatching(`challenge for localhost received certificate \(1 of 1\): cert=\[`)) != 1 {
		t.Errorf("Didn't get log message with validated certificate. Instead got:\n%s",
			strings.Join(log.GetAllMatching(".*"), "\n"))
	}

	log.Clear()
	_, prob = va.validateTLSSNI02(ctx, core.AcmeIdentifier{
		Type:  core.IdentifierType("ip"),
		Value: net.JoinHostPort("127.0.0.1", fmt.Sprintf("%d", port)),
	}, chall)
	if prob == nil {
		t.Fatalf("IdentifierType IP shouldn't have worked.")
	}
	test.AssertEquals(t, prob.Type, probs.MalformedProblem)

	log.Clear()
	_, prob = va.validateTLSSNI02(ctx, core.AcmeIdentifier{Type: core.IdentifierDNS, Value: "always.invalid"}, chall)
	if prob == nil {
		t.Fatalf("Domain name was supposed to be invalid.")
	}
	test.AssertEquals(t, prob.Type, probs.UnknownHostProblem)

	// Need to create a new authorized keys object to get an unknown SNI (from the signature value)
	chall.Token = core.NewToken()
	chall.ProvidedKeyAuthorization = "invalid"

	log.Clear()
	started := time.Now()
	_, prob = va.validateTLSSNI02(ctx, ident, chall)
	took := time.Since(started)
	if prob == nil {
		t.Fatalf("Validation should have failed")
	}
	test.AssertEquals(t, prob.Type, probs.ConnectionProblem)
	// Check that the TLS connection times out after 5 seconds and doesn't block for 10 seconds
	test.Assert(t, (took > (time.Second * 5)), "TLS returned before 5 seconds")
	test.Assert(t, (took < (time.Second * 10)), "TLS connection didn't timeout after 5 seconds")
	test.AssertEquals(t, len(log.GetAllMatching(`Resolved addresses for localhost \[using 127.0.0.1\]: \[127.0.0.1\]`)), 1)

	// Take down validation server and check that validation fails.
	hs.Close()
	_, err := va.validateTLSSNI02(ctx, ident, chall)
	if err == nil {
		t.Fatalf("Server's down; expected refusal. Where did we connect?")
	}
	test.AssertEquals(t, prob.Type, probs.ConnectionProblem)

	httpOnly := httpSrv(t, "")
	defer httpOnly.Close()
	port, portErr := getPort(httpOnly)
	test.AssertNotError(t, portErr, "failed to get test server port")
	va.tlsPort = port

	log.Clear()
	_, err = va.validateTLSSNI02(ctx, ident, chall)
	test.AssertError(t, err, "TLS-SNI-02 validation passed when talking to a HTTP-only server")
	test.Assert(t, strings.HasSuffix(
		err.Error(),
		"Server only speaks HTTP, not TLS",
	), "validate TLS-SNI-02 didn't return useful error")
}

func brokenTLSSrv() *httptest.Server {
	server := httptest.NewUnstartedServer(http.DefaultServeMux)
	server.TLS = &tls.Config{
		GetCertificate: func(*tls.ClientHelloInfo) (*tls.Certificate, error) {
			return nil, fmt.Errorf("Failing on purpose")
		},
	}
	server.StartTLS()
	return server
}

func TestTLSError(t *testing.T) {
	chall := createChallenge(core.ChallengeTypeTLSSNI01)
	hs := brokenTLSSrv()

<<<<<<< HEAD
	va, _, _, _ := setup(t, hs)
=======
	port, err := getPort(hs)
	test.AssertNotError(t, err, "failed to get test server port")
	va, _ := setup()
	va.tlsPort = port
>>>>>>> 2d0734d3

	_, prob := va.validateTLSSNI01(ctx, ident, chall)
	if prob == nil {
		t.Fatalf("TLS validation should have failed: What cert was used?")
	}
	test.AssertEquals(t, prob.Type, probs.TLSProblem)
}

// misconfiguredTLSSrv is a TLS HTTP test server that returns a certificate
// chain with more than one cert, none of which will solve a TLS SNI challenge
func misconfiguredTLSSrv() *httptest.Server {
	template := &x509.Certificate{
		SerialNumber:          big.NewInt(1337),
		NotBefore:             time.Now(),
		NotAfter:              time.Now().AddDate(0, 0, 1),
		KeyUsage:              x509.KeyUsageDigitalSignature | x509.KeyUsageCertSign,
		ExtKeyUsage:           []x509.ExtKeyUsage{x509.ExtKeyUsageServerAuth},
		BasicConstraintsValid: true,

		Subject: pkix.Name{
			CommonName: "hello.world",
		},
		DNSNames: []string{"goodbye.world", "hello.world"},
	}

	certBytes, _ := x509.CreateCertificate(rand.Reader, template, template, &TheKey.PublicKey, &TheKey)
	cert := &tls.Certificate{
		Certificate: [][]byte{certBytes, certBytes},
		PrivateKey:  &TheKey,
	}

	server := httptest.NewUnstartedServer(http.DefaultServeMux)
	server.TLS = &tls.Config{
		Certificates: []tls.Certificate{*cert},
	}
	server.StartTLS()
	return server
}

func TestCertNames(t *testing.T) {
	// We duplicate names inside the SAN set
	names := []string{
		"hello.world", "goodbye.world",
		"hello.world", "goodbye.world",
		"bonjour.le.monde", "au.revoir.le.monde",
		"bonjour.le.monde", "au.revoir.le.monde",
	}
	// We expect only unique names, in sorted order
	expected := []string{
		"au.revoir.le.monde", "bonjour.le.monde",
		"goodbye.world", "hello.world",
	}
	template := &x509.Certificate{
		SerialNumber:          big.NewInt(1337),
		NotBefore:             time.Now(),
		NotAfter:              time.Now().AddDate(0, 0, 1),
		KeyUsage:              x509.KeyUsageDigitalSignature | x509.KeyUsageCertSign,
		ExtKeyUsage:           []x509.ExtKeyUsage{x509.ExtKeyUsageServerAuth},
		BasicConstraintsValid: true,

		Subject: pkix.Name{
			// We also duplicate a name from the SANs as the CN
			CommonName: names[0],
		},
		DNSNames: names,
	}

	// Create the certificate, check that certNames provides the expected result
	certBytes, _ := x509.CreateCertificate(rand.Reader, template, template, &TheKey.PublicKey, &TheKey)
	cert, _ := x509.ParseCertificate(certBytes)
	actual := certNames(cert)
	test.AssertDeepEquals(t, actual, expected)
}

// TestSNIErrInvalidChain sets up a TLS server with two certificates, neither of
// which validate the SNI challenge.
func TestSNIErrInvalidChain(t *testing.T) {
	chall := createChallenge(core.ChallengeTypeTLSSNI01)
	hs := misconfiguredTLSSrv()

<<<<<<< HEAD
	va, _, _, _ := setup(t, hs)
=======
	port, err := getPort(hs)
	test.AssertNotError(t, err, "failed to get test server port")
	va, _ := setup()
	va.tlsPort = port
>>>>>>> 2d0734d3

	// Validate the SNI challenge with the test server, expecting it to fail
	_, prob := va.validateTLSSNI01(ctx, ident, chall)
	if prob == nil {
		t.Fatalf("TLS validation should have failed")
	}

	// We expect that the error message will say 2 certificates were received, and
	// we expect the error to contain a deduplicated list of domain names from the
	// subject CN and SANs of the leaf cert
	expected := "Received 2 certificate(s), first certificate had names \"goodbye.world, hello.world\""
	test.AssertEquals(t, prob.Type, probs.UnauthorizedProblem)
	test.AssertContains(t, prob.Detail, expected)
}

func TestValidateHTTP(t *testing.T) {
	chall := core.HTTPChallenge01()
	setChallengeToken(&chall, core.NewToken())

	hs := httpSrv(t, chall.Token)
<<<<<<< HEAD
=======
	port, err := getPort(hs)
	test.AssertNotError(t, err, "failed to get test server port")
	va, _ := setup()
	va.httpPort = port

>>>>>>> 2d0734d3
	defer hs.Close()

	va, _, _, _ := setup(t, hs)

	_, prob := va.validateChallenge(ctx, ident, chall)
	test.Assert(t, prob == nil, "validation failed")
}

// challengeType == "tls-sni-00" or "dns-00", since they're the same
func createChallenge(challengeType string) core.Challenge {
	chall := core.Challenge{
		Type:                     challengeType,
		Status:                   core.StatusPending,
		Token:                    expectedToken,
		ValidationRecord:         []core.ValidationRecord{},
		ProvidedKeyAuthorization: expectedKeyAuthorization,
	}

	return chall
}

// setChallengeToken sets the token value, and sets the ProvidedKeyAuthorization
// to match.
func setChallengeToken(ch *core.Challenge, token string) {
	ch.Token = token
	ch.ProvidedKeyAuthorization = token + ".9jg46WB3rR_AHD-EBXdN7cBkH1WOu0tA3M9fm21mqTI"
}

func TestValidateTLSSNI01(t *testing.T) {
	chall := createChallenge(core.ChallengeTypeTLSSNI01)
	hs := tlssni01Srv(t, chall)
	defer hs.Close()

<<<<<<< HEAD
	va, _, _, _ := setup(t, hs)
=======
	port, err := getPort(hs)
	test.AssertNotError(t, err, "failed to get test server port")

	va, _ := setup()
	va.tlsPort = port
>>>>>>> 2d0734d3

	_, prob := va.validateChallenge(ctx, ident, chall)

	test.Assert(t, prob == nil, "validation failed")
}

func TestValidateTLSSNI01NotSane(t *testing.T) {
<<<<<<< HEAD
	va, _, _, _ := setup(t, nil)
=======
	va, _ := setup()
>>>>>>> 2d0734d3

	chall := createChallenge(core.ChallengeTypeTLSSNI01)

	chall.Token = "not sane"

	_, prob := va.validateChallenge(ctx, ident, chall)

	test.AssertEquals(t, prob.Type, probs.MalformedProblem)
}

func TestCAATimeout(t *testing.T) {
<<<<<<< HEAD
	va, _, _, _ := setup(t, nil)
=======
	va, _ := setup()
>>>>>>> 2d0734d3
	err := va.checkCAA(ctx, core.AcmeIdentifier{Type: core.IdentifierDNS, Value: "caa-timeout.com"})
	if err.Type != probs.ConnectionProblem {
		t.Errorf("Expected timeout error type %s, got %s", probs.ConnectionProblem, err.Type)
	}
	expected := "DNS problem: query timed out looking up CAA for always.timeout"
	if err.Detail != expected {
		t.Errorf("checkCAA: got %#v, expected %#v", err.Detail, expected)
	}
}

func TestCAAChecking(t *testing.T) {
	type CAATest struct {
		Domain  string
		Present bool
		Valid   bool
	}
	tests := []CAATest{
		// Reserved
		{"reserved.com", true, false},
		// Critical
		{"critical.com", true, false},
		{"nx.critical.com", true, false},
		// Good (absent)
		{"absent.com", false, true},
		{"example.co.uk", false, true},
		// Good (present)
		{"present.com", true, true},
		{"present.servfail.com", true, true},
		// Good (multiple critical, one matching)
		{"multi-crit-present.com", true, true},
		// Bad (unknown critical)
		{"unknown-critical.com", true, false},
		{"unknown-critical2.com", true, false},
		// Good (unknown noncritical, no issue/issuewild records)
		{"unknown-noncritical.com", true, true},
		// Good (issue record with unknown parameters)
		{"present-with-parameter.com", true, true},
		// Bad (unsatisfiable issue record)
		{"unsatisfiable.com", true, false},
	}

<<<<<<< HEAD
	va, _, _, _ := setup(t, nil)
=======
	va, _ := setup()
>>>>>>> 2d0734d3
	for _, caaTest := range tests {
		present, valid, err := va.checkCAARecords(ctx, core.AcmeIdentifier{Type: "dns", Value: caaTest.Domain})
		if err != nil {
			t.Errorf("checkCAARecords error for %s: %s", caaTest.Domain, err)
		}
		if present != caaTest.Present {
			t.Errorf("checkCAARecords presence mismatch for %s: got %t expected %t", caaTest.Domain, present, caaTest.Present)
		}
		if valid != caaTest.Valid {
			t.Errorf("checkCAARecords validity mismatch for %s: got %t expected %t", caaTest.Domain, valid, caaTest.Valid)
		}
	}

	present, valid, err := va.checkCAARecords(ctx, core.AcmeIdentifier{Type: "dns", Value: "servfail.com"})
	test.AssertError(t, err, "servfail.com")
	test.Assert(t, !present, "Present should be false")
	test.Assert(t, !valid, "Valid should be false")

	_, _, err = va.checkCAARecords(ctx, core.AcmeIdentifier{Type: "dns", Value: "servfail.com"})
	if err == nil {
		t.Errorf("Should have returned error on CAA lookup, but did not: %s", "servfail.com")
	}

	present, valid, err = va.checkCAARecords(ctx, core.AcmeIdentifier{Type: "dns", Value: "servfail.present.com"})
	test.AssertError(t, err, "servfail.present.com")
	test.Assert(t, !present, "Present should be false")
	test.Assert(t, !valid, "Valid should be false")

	_, _, err = va.checkCAARecords(ctx, core.AcmeIdentifier{Type: "dns", Value: "servfail.present.com"})
	if err == nil {
		t.Errorf("Should have returned error on CAA lookup, but did not: %s", "servfail.present.com")
	}
}

func TestPerformValidationInvalid(t *testing.T) {
<<<<<<< HEAD
	va, _, stats, _ := setup(t, nil)
=======
	va, _ := setup()

	ctrl := gomock.NewController(t)
	defer ctrl.Finish()
	mockScope := mock_metrics.NewMockScope(ctrl)
	va.stats = mockScope
	mockScope.EXPECT().TimingDuration("Validations.dns-01.invalid", gomock.Any()).Return(nil)
	mockScope.EXPECT().Inc(gomock.Any(), gomock.Any()).Return(nil).AnyTimes()

>>>>>>> 2d0734d3
	chalDNS := createChallenge(core.ChallengeTypeDNS01)
	_, prob := va.PerformValidation(context.Background(), "foo.com", chalDNS, core.Authorization{})
	test.Assert(t, prob != nil, "validation succeeded")
}

func TestDNSValidationEmpty(t *testing.T) {
<<<<<<< HEAD
	va, _, stats, _ := setup(t, nil)
=======
	va, _ := setup()

	ctrl := gomock.NewController(t)
	defer ctrl.Finish()
	mockScope := mock_metrics.NewMockScope(ctrl)
	va.stats = mockScope
	mockScope.EXPECT().TimingDuration("Validations.dns-01.invalid", gomock.Any()).Return(nil)
	mockScope.EXPECT().Inc(gomock.Any(), gomock.Any()).Return(nil).AnyTimes()

>>>>>>> 2d0734d3
	chalDNS := createChallenge(core.ChallengeTypeDNS01)
	_, prob := va.PerformValidation(
		context.Background(),
		"empty-txts.com",
		chalDNS,
		core.Authorization{})
	test.AssertEquals(t, prob.Error(), "urn:acme:error:unauthorized :: No TXT records found for DNS challenge")
}

func TestPerformValidationValid(t *testing.T) {
<<<<<<< HEAD
	va, _, stats, _ := setup(t, nil)
=======
	va, _ := setup()

	ctrl := gomock.NewController(t)
	defer ctrl.Finish()
	mockScope := mock_metrics.NewMockScope(ctrl)
	va.stats = mockScope
	mockScope.EXPECT().TimingDuration("Validations.dns-01.valid", gomock.Any()).Return(nil)
	mockScope.EXPECT().Inc(gomock.Any(), gomock.Any()).Return(nil).AnyTimes()

>>>>>>> 2d0734d3
	// create a challenge with well known token
	chalDNS := core.DNSChallenge01()
	chalDNS.Token = expectedToken
	chalDNS.ProvidedKeyAuthorization = expectedKeyAuthorization
	_, prob := va.PerformValidation(context.Background(), "good-dns01.com", chalDNS, core.Authorization{})
	test.Assert(t, prob == nil, fmt.Sprintf("validation failed: %#v", prob))
}

func TestDNSValidationFailure(t *testing.T) {
<<<<<<< HEAD
	va, _, _, _ := setup(t, nil)
=======
	va, _ := setup()
>>>>>>> 2d0734d3

	chalDNS := createChallenge(core.ChallengeTypeDNS01)

	_, prob := va.validateChallenge(ctx, ident, chalDNS)

	test.AssertEquals(t, prob.Type, probs.UnauthorizedProblem)
}

func TestDNSValidationInvalid(t *testing.T) {
	var notDNS = core.AcmeIdentifier{
		Type:  core.IdentifierType("iris"),
		Value: "790DB180-A274-47A4-855F-31C428CB1072",
	}

	chalDNS := core.DNSChallenge01()
	chalDNS.ProvidedKeyAuthorization = expectedKeyAuthorization

<<<<<<< HEAD
	va, _, _, _ := setup(t, nil)
=======
	va, _ := setup()
>>>>>>> 2d0734d3

	_, prob := va.validateChallenge(ctx, notDNS, chalDNS)

	test.AssertEquals(t, prob.Type, probs.MalformedProblem)
}

func TestDNSValidationNotSane(t *testing.T) {
<<<<<<< HEAD
	va, _, _, _ := setup(t, nil)
=======
	va, _ := setup()
>>>>>>> 2d0734d3

	chal0 := core.DNSChallenge01()
	chal0.Token = ""

	chal1 := core.DNSChallenge01()
	chal1.Token = "yfCBb-bRTLz8Wd1C0lTUQK3qlKj3-t2tYGwx5Hj7r_"

	chal2 := core.DNSChallenge01()
	chal2.ProvidedKeyAuthorization = ""

	var authz = core.Authorization{
		ID:             core.NewToken(),
		RegistrationID: 1,
		Identifier:     ident,
		Challenges:     []core.Challenge{chal0, chal1, chal2},
	}

	for i := 0; i < len(authz.Challenges); i++ {
		_, prob := va.validateChallenge(ctx, ident, authz.Challenges[i])
		if prob.Type != probs.MalformedProblem {
			t.Errorf("Got wrong error type for %d: expected %s, got %s",
				i, prob.Type, probs.MalformedProblem)
		}
		if !strings.Contains(prob.Error(), "Challenge failed consistency check:") {
			t.Errorf("Got wrong error: %s", prob.Error())
		}
	}
}

func TestDNSValidationServFail(t *testing.T) {
<<<<<<< HEAD
	va, _, _, _ := setup(t, nil)
=======
	va, _ := setup()
>>>>>>> 2d0734d3

	chalDNS := createChallenge(core.ChallengeTypeDNS01)

	badIdent := core.AcmeIdentifier{
		Type:  core.IdentifierDNS,
		Value: "servfail.com",
	}
	_, prob := va.validateChallenge(ctx, badIdent, chalDNS)

	test.AssertEquals(t, prob.Type, probs.ConnectionProblem)
}

func TestDNSValidationNoServer(t *testing.T) {
<<<<<<< HEAD
	va, _, _, _ := setup(t, nil)
=======
	va, _ := setup()
>>>>>>> 2d0734d3
	va.dnsResolver = bdns.NewTestDNSResolverImpl(
		time.Second*5,
		nil,
		metrics.NewNoopScope(),
		clock.Default(),
		1)

	chalDNS := createChallenge(core.ChallengeTypeDNS01)

	_, prob := va.validateChallenge(ctx, ident, chalDNS)

	test.AssertEquals(t, prob.Type, probs.ConnectionProblem)
}

func TestDNSValidationOK(t *testing.T) {
<<<<<<< HEAD
	va, _, _, _ := setup(t, nil)
=======
	va, _ := setup()
>>>>>>> 2d0734d3

	// create a challenge with well known token
	chalDNS := core.DNSChallenge01()
	chalDNS.Token = expectedToken
	chalDNS.ProvidedKeyAuthorization = expectedKeyAuthorization

	goodIdent := core.AcmeIdentifier{
		Type:  core.IdentifierDNS,
		Value: "good-dns01.com",
	}

	_, prob := va.validateChallenge(ctx, goodIdent, chalDNS)

	test.Assert(t, prob == nil, "Should be valid.")
}

func TestDNSValidationNoAuthorityOK(t *testing.T) {
<<<<<<< HEAD
	va, _, _, _ := setup(t, nil)
=======
	va, _ := setup()
>>>>>>> 2d0734d3

	// create a challenge with well known token
	chalDNS := core.DNSChallenge01()
	chalDNS.Token = expectedToken

	chalDNS.ProvidedKeyAuthorization = expectedKeyAuthorization

	goodIdent := core.AcmeIdentifier{
		Type:  core.IdentifierDNS,
		Value: "no-authority-dns01.com",
	}

	_, prob := va.validateChallenge(ctx, goodIdent, chalDNS)

	test.Assert(t, prob == nil, "Should be valid.")
}

func TestCAAFailure(t *testing.T) {
	chall := createChallenge(core.ChallengeTypeTLSSNI01)
	hs := tlssni01Srv(t, chall)
	defer hs.Close()

<<<<<<< HEAD
	va, _, _, _ := setup(t, hs)
=======
	port, err := getPort(hs)
	test.AssertNotError(t, err, "failed to get test server port")

	va, _ := setup()
	va.tlsPort = port
>>>>>>> 2d0734d3

	ident.Value = "reserved.com"
	_, prob := va.validateChallengeAndCAA(ctx, ident, chall)
	test.AssertEquals(t, prob.Type, probs.ConnectionProblem)
}

func TestLimitedReader(t *testing.T) {
	chall := core.HTTPChallenge01()
	setChallengeToken(&chall, core.NewToken())

	ident.Value = "localhost"
	hs := httpSrv(t, "01234567890123456789012345678901234567890123456789012345678901234567890123456789")
<<<<<<< HEAD
	va, _, _, _ := setup(t, hs)
=======
	port, err := getPort(hs)
	test.AssertNotError(t, err, "failed to get test server port")
	va, _ := setup()
	va.httpPort = port
>>>>>>> 2d0734d3

	defer hs.Close()

	_, prob := va.validateChallenge(ctx, ident, chall)

	test.AssertEquals(t, prob.Type, probs.UnauthorizedProblem)
	test.Assert(t, strings.HasPrefix(prob.Detail, "Invalid response from "),
		"Expected failure due to truncation")
}

<<<<<<< HEAD
func setup(t *testing.T, srv *httptest.Server) (*ValidationAuthorityImpl, int, *mocks.Statter, *blog.Mock) {
	stats := mocks.NewStatter()
	scope := metrics.NewStatsdScope(stats, "VA")
=======
func setup() (*ValidationAuthorityImpl, *blog.Mock) {
>>>>>>> 2d0734d3
	logger := blog.NewMock()

	var portConfig cmd.PortConfig
	if srv != nil {
		port, err := getPort(srv)
		if err != nil {
			// We never expect to fail to get the port for an http server, so treat it
			// as a fatal test failure and halt immediately
			t.Fatalf("Unable to get port for test server: %s\n", err.Error())
		}
		portConfig = cmd.PortConfig{
			HTTPPort: port,
			TLSPort:  port,
		}
	}
	va := NewValidationAuthorityImpl(
		// Use the test server's port as both the HTTPPort and the TLSPort for the VA
		&portConfig,
		nil,
		nil,
		&bdns.MockDNSResolver{},
		"user agent 1.0",
		"letsencrypt.org",
		metrics.NewNoopScope(),
		clock.Default(),
		logger)
<<<<<<< HEAD
	return va, portConfig.HTTPPort, stats, logger
=======
	return va, logger
>>>>>>> 2d0734d3
}

func TestCheckCAAFallback(t *testing.T) {
	testSrv := httptest.NewServer(http.HandlerFunc(mocks.GPDNSHandler))
	defer testSrv.Close()

	logger := blog.NewMock()
	caaDR, err := cdr.New(metrics.NewNoopScope(), time.Second, 1, nil, blog.NewMock())
	test.AssertNotError(t, err, "Failed to create CAADistributedResolver")
	caaDR.URI = testSrv.URL
	caaDR.Clients["1.1.1.1"] = new(http.Client)
	va := NewValidationAuthorityImpl(
		&cmd.PortConfig{},
		nil,
		caaDR,
		&bdns.MockDNSResolver{},
		"user agent 1.0",
		"ca.com",
		metrics.NewNoopScope(),
		clock.Default(),
		logger)

	prob := va.checkCAA(ctx, core.AcmeIdentifier{Value: "bad-local-resolver.com", Type: "dns"})
	test.Assert(t, prob == nil, fmt.Sprintf("returned ProblemDetails was non-nil: %#v", prob))

	va.caaDR = nil
	prob = va.checkCAA(ctx, core.AcmeIdentifier{Value: "bad-local-resolver.com", Type: "dns"})
	test.Assert(t, prob != nil, "returned ProblemDetails was nil")
	test.AssertEquals(t, prob.Type, probs.ConnectionProblem)
	test.AssertEquals(t, prob.Detail, "DNS problem: query timed out looking up CAA for bad-local-resolver.com")
}

func TestParseResults(t *testing.T) {
	r := []caaResult{}
	s, err := parseResults(r)
	test.Assert(t, s == nil, "set is not nil")
	test.Assert(t, err == nil, "error is not nil")
	test.AssertNotError(t, err, "no error should be returned")
	r = []caaResult{{nil, errors.New("")}, {[]*dns.CAA{{Value: "test"}}, nil}}
	s, err = parseResults(r)
	test.Assert(t, s == nil, "set is not nil")
	test.AssertEquals(t, err.Error(), "")
	expected := dns.CAA{Value: "other-test"}
	r = []caaResult{{[]*dns.CAA{&expected}, nil}, {[]*dns.CAA{{Value: "test"}}, nil}}
	s, err = parseResults(r)
	test.AssertEquals(t, len(s.Unknown), 1)
	test.Assert(t, s.Unknown[0] == &expected, "Incorrect record returned")
	test.AssertNotError(t, err, "no error should be returned")
}

func TestAvailableAddresses(t *testing.T) {
	v6a := net.ParseIP("::1")
	v6b := net.ParseIP("2001:db8::2:1") // 2001:DB8 is reserved for docs (RFC 3849)
	v4a := net.ParseIP("127.0.0.1")
	v4b := net.ParseIP("192.0.2.1") // 192.0.2.0/24 is reserved for docs (RFC 5737)

	testcases := []struct {
		input core.ValidationRecord
		v4    []net.IP
		v6    []net.IP
	}{
		// An empty validation record
		{
			core.ValidationRecord{},
			[]net.IP{},
			[]net.IP{},
		},
		// A validation record with one IPv4 address
		{
			core.ValidationRecord{
				AddressesResolved: []net.IP{v4a},
			},
			[]net.IP{v4a},
			[]net.IP{},
		},
		// A dual homed record with an IPv4 and IPv6 address
		{
			core.ValidationRecord{
				AddressesResolved: []net.IP{v4a, v6a},
			},
			[]net.IP{v4a},
			[]net.IP{v6a},
		},
		// The same as above but with the v4/v6 order flipped
		{
			core.ValidationRecord{
				AddressesResolved: []net.IP{v6a, v4a},
			},
			[]net.IP{v4a},
			[]net.IP{v6a},
		},
		// A validation record with just IPv6 addresses
		{
			core.ValidationRecord{
				AddressesResolved: []net.IP{v6a, v6b},
			},
			[]net.IP{},
			[]net.IP{v6a, v6b},
		},
		// A validation record with interleaved IPv4/IPv6 records
		{
			core.ValidationRecord{
				AddressesResolved: []net.IP{v6a, v4a, v6b, v4b},
			},
			[]net.IP{v4a, v4b},
			[]net.IP{v6a, v6b},
		},
	}

	for _, tc := range testcases {
		// Split the input record into v4/v6 addresses
		v4result, v6result := availableAddresses(tc.input)

		// Test that we got the right number of v4 results
		test.Assert(t, len(tc.v4) == len(v4result),
			fmt.Sprintf("Wrong # of IPv4 results: expected %d, got %d", len(tc.v4), len(v4result)))

		// Check that all of the v4 results match expected values
		for i, v4addr := range tc.v4 {
			test.Assert(t, v4addr.String() == v4result[i].String(),
				fmt.Sprintf("Wrong v4 result index %d: expected %q got %q", i, v4addr.String(), v4result[i].String()))
		}

		// Test that we got the right number of v6 results
		test.Assert(t, len(tc.v6) == len(v6result),
			fmt.Sprintf("Wrong # of IPv6 results: expected %d, got %d", len(tc.v6), len(v6result)))

		// Check that all of the v6 results match expected values
		for i, v6addr := range tc.v6 {
			test.Assert(t, v6addr.String() == v6result[i].String(),
				fmt.Sprintf("Wrong v6 result index %d: expected %q got %q", i, v6addr.String(), v6result[i].String()))
		}
	}
}

func TestFallbackDialer(t *testing.T) {
<<<<<<< HEAD
=======
	// Create a test VA
	va, _ := setup()

>>>>>>> 2d0734d3
	// Create a new challenge to use for the httpSrv
	chall := core.HTTPChallenge01()
	setChallengeToken(&chall, core.NewToken())

	// Create an IPv4 test server
	hs := httpSrv(t, chall.Token)
	defer hs.Close()

	// Create a test VA
	va, _, _, _ := setup(t, hs)

	// Create an identifier for a host that has an IPv6 and an IPv4 address.
	// Since the IPv6First feature flag is not enabled we expect that the IPv4
	// address will be used and validation will succeed using the httpSrv we
	// created earlier.
	host := "ipv4.and.ipv6.localhost"
	ident = core.AcmeIdentifier{Type: core.IdentifierDNS, Value: host}
	records, prob := va.validateChallenge(ctx, ident, chall)
	test.Assert(t, prob == nil, "validation failed for an dual homed host with IPv6First disabled")
	// We expect one validation record to be present
	test.AssertEquals(t, len(records), 1)
	// We expect that the address used was the IPv4 address
	test.AssertEquals(t, records[0].AddressUsed.String(), "127.0.0.1")
	// We expect that zero addresses were tried before the address used
	test.AssertEquals(t, len(records[0].AddressesTried), 0)

	// Enable the IPv6 First feature
	_ = features.Set(map[string]bool{"IPv6First": true})
	defer features.Reset()

	ctrl := gomock.NewController(t)
	defer ctrl.Finish()
	scope := mock_metrics.NewMockScope(ctrl)
	va.stats = scope

	// We expect the IPV4 Fallback stat to be incremented
	scope.EXPECT().Inc("IPv4Fallback", int64(1)).Return(nil)

	// The validation is expected to succeed with IPv6First enabled even though
	// the V6 server doesn't exist because we fallback to the IPv4 address.
	records, prob = va.validateChallenge(ctx, ident, chall)
	test.Assert(t, prob == nil, "validation failed with IPv6 fallback to IPv4")
	// We expect one validation record to be present
	test.AssertEquals(t, len(records), 1)
	// We expect that the address used was the IPv4 localhost address
	test.AssertEquals(t, records[0].AddressUsed.String(), "127.0.0.1")
	// We expect that one address was tried before the address used
	test.AssertEquals(t, len(records[0].AddressesTried), 1)
	// We expect that IPv6 address was tried before the address used
	test.AssertEquals(t, records[0].AddressesTried[0].String(), "::1")
}

func TestFallbackTLS(t *testing.T) {
<<<<<<< HEAD
=======
	// Create a test VA
	va, _ := setup()

>>>>>>> 2d0734d3
	// Create a new challenge to use for the httpSrv
	chall := createChallenge(core.ChallengeTypeTLSSNI01)

	// Create a TLS SNI 01 test server, this will be bound on 127.0.0.1 (e.g. IPv4
	// only!)
	hs := tlssni01Srv(t, chall)
	defer hs.Close()

	// Create a test VA
	va, _, _, _ := setup(t, hs)

	// Create an identifier for a host that has an IPv6 and an IPv4 address.
	// Since the IPv6First feature flag is not enabled we expect that the IPv4
	// address will be used and validation will succeed using the httpSrv we
	// created earlier.
	host := "ipv4.and.ipv6.localhost"
	ident = core.AcmeIdentifier{Type: core.IdentifierDNS, Value: host}
	records, prob := va.validateChallenge(ctx, ident, chall)
	test.Assert(t, prob == nil, "validation failed for a dual-homed address with an IPv4 server")
	// We expect one validation record to be present
	test.AssertEquals(t, len(records), 1)
	// We expect that the address used was the IPv4 localhost address
	test.AssertEquals(t, records[0].AddressUsed.String(), "127.0.0.1")
	// We expect that no addresses were tried before the address used
	test.AssertEquals(t, len(records[0].AddressesTried), 0)

	// Enable the IPv6 First feature
	_ = features.Set(map[string]bool{"IPv6First": true})
	defer features.Reset()

	ctrl := gomock.NewController(t)
	defer ctrl.Finish()
	scope := mock_metrics.NewMockScope(ctrl)
	va.stats = scope

	// We expect the IPV4 Fallback stat to be incremented
	scope.EXPECT().Inc("IPv4Fallback", int64(1)).Return(nil)

	// The validation is expected to succeed now that IPv6First is enabled by the
	// fallback to the IPv4 address that has a test server waiting
	records, prob = va.validateChallenge(ctx, ident, chall)
	test.Assert(t, prob == nil, "validation failed with IPv6 fallback to IPv4")
	// We expect one validation record to be present
	test.AssertEquals(t, len(records), 1)
	// We expect that the address eventually used was the IPv4 localhost address
	test.AssertEquals(t, records[0].AddressUsed.String(), "127.0.0.1")
	// We expect that one address was tried before the address used
	test.AssertEquals(t, len(records[0].AddressesTried), 1)
	// We expect that IPv6 localhost address was tried before the address used
	test.AssertEquals(t, records[0].AddressesTried[0].String(), "::1")

	// Now try a validation for an IPv6 only host. E.g. one without an IPv4
	// address. The IPv6 will fail without a server and we expect the overall
	// validation to fail since there is no IPv4 address/listener to fall back to.
	host = "ipv6.localhost"
	ident = core.AcmeIdentifier{Type: core.IdentifierDNS, Value: host}
	va.stats = metrics.NewNoopScope()
	records, prob = va.validateChallenge(ctx, ident, chall)

	// The validation is expected to fail since there is no IPv4 to fall back to
	// and a broken IPv6
	records, prob = va.validateChallenge(ctx, ident, chall)
	test.Assert(t, prob != nil, "validation succeeded with broken IPv6 and no IPv4 fallback")
	// We expect that the problem has the correct error message about working IPs
	test.AssertEquals(t, prob.Detail, "no working IP addresses found for \"ipv6.localhost\"")
	// We expect one validation record to be present
	test.AssertEquals(t, len(records), 1)
	// We expect that the address eventually used was the IPv6 localhost address
	test.AssertEquals(t, records[0].AddressUsed.String(), "::1")
	// We expect that one address was tried
	test.AssertEquals(t, len(records[0].AddressesTried), 1)
	// We expect that IPv6 localhost address was tried
	test.AssertEquals(t, records[0].AddressesTried[0].String(), "::1")
}<|MERGE_RESOLUTION|>--- conflicted
+++ resolved
@@ -12,6 +12,7 @@
 	"errors"
 	"fmt"
 	"math/big"
+	mrand "math/rand"
 	"net"
 	"net/http"
 	"net/http/httptest"
@@ -125,8 +126,7 @@
 			if currentToken == defaultToken {
 				currentToken = pathReLookup
 			}
-			port, err := getPort(server)
-			test.AssertNotError(t, err, "failed to get server test port")
+			port := getPort(server)
 			http.Redirect(w, r, fmt.Sprintf("http://other.valid:%d/path", port), 302)
 		} else if strings.HasSuffix(r.URL.Path, pathReLookupInvalid) {
 			t.Logf("HTTPSRV: Got a redirect req to an invalid hostname\n")
@@ -221,6 +221,28 @@
 	return hs
 }
 
+func TestHTTPBadPort(t *testing.T) {
+	chall := core.HTTPChallenge01()
+	setChallengeToken(&chall, expectedToken)
+
+	hs := httpSrv(t, chall.Token)
+	defer hs.Close()
+
+	va, _ := setup(hs)
+
+	// Pick a random port between 9000 and 10000 - with great certainty we won't
+	// have an HTTP server listening on this port and the test will fail as
+	// intended
+	badPort := 9000 + mrand.Intn(1000)
+	va.httpPort = badPort
+
+	_, prob := va.validateHTTP01(ctx, ident, chall)
+	if prob == nil {
+		t.Fatalf("Server's down; expected refusal. Where did we connect?")
+	}
+	test.AssertEquals(t, prob.Type, probs.ConnectionProblem)
+}
+
 func TestHTTP(t *testing.T) {
 	chall := core.HTTPChallenge01()
 	setChallengeToken(&chall, expectedToken)
@@ -235,30 +257,11 @@
 	// TODO(#1989): close hs
 	hs := httpSrv(t, chall.Token)
 
-	va, goodPort, _, log := setup(t, hs)
-
-	// Attempt to fail a challenge by telling the VA to connect to a port we are
-	// not listening on.
-	badPort := goodPort + 1
-	if badPort == 65536 {
-		badPort = goodPort - 1
-	}
-<<<<<<< HEAD
-=======
-	va, log := setup()
->>>>>>> 2d0734d3
-	va.httpPort = badPort
-
+	va, log := setup(hs)
+
+	log.Clear()
+	t.Logf("Trying to validate: %+v\n", chall)
 	_, prob := va.validateHTTP01(ctx, ident, chall)
-	if prob == nil {
-		t.Fatalf("Server's down; expected refusal. Where did we connect?")
-	}
-	test.AssertEquals(t, prob.Type, probs.ConnectionProblem)
-
-	va.httpPort = goodPort
-	log.Clear()
-	t.Logf("Trying to validate: %+v\n", chall)
-	_, prob = va.validateHTTP01(ctx, ident, chall)
 	if prob != nil {
 		t.Errorf("Unexpected failure in HTTP validation: %s", prob)
 	}
@@ -333,14 +336,7 @@
 
 	hs := httpSrv(t, expectedToken)
 	defer hs.Close()
-<<<<<<< HEAD
-	va, _, _, log := setup(t, hs)
-=======
-	port, err := getPort(hs)
-	test.AssertNotError(t, err, "failed to get test server port")
-	va, log := setup()
-	va.httpPort = port
->>>>>>> 2d0734d3
+	va, log := setup(hs)
 
 	setChallengeToken(&chall, pathMoved)
 	_, prob := va.validateHTTP01(ctx, ident, chall)
@@ -401,14 +397,7 @@
 
 	hs := httpSrv(t, expectedToken)
 	defer hs.Close()
-<<<<<<< HEAD
-	va, _, _, _ := setup(t, hs)
-=======
-	port, err := getPort(hs)
-	test.AssertNotError(t, err, "failed to get test server port")
-	va, _ := setup()
-	va.httpPort = port
->>>>>>> 2d0734d3
+	va, _ := setup(hs)
 
 	_, prob := va.validateHTTP01(ctx, ident, chall)
 	if prob == nil {
@@ -422,13 +411,7 @@
 
 	hs := httpSrv(t, expectedToken)
 	defer hs.Close()
-<<<<<<< HEAD
-	va, _, _, _ := setup(t, hs)
-=======
-	port, err := getPort(hs)
-	test.AssertNotError(t, err, "failed to get test server port")
-	va, _ := setup()
->>>>>>> 2d0734d3
+	va, _ := setup(hs)
 	va.userAgent = rejectUserAgent
 
 	setChallengeToken(&chall, pathMoved)
@@ -444,20 +427,20 @@
 	}
 }
 
-func getPort(hs *httptest.Server) (int, error) {
+func getPort(hs *httptest.Server) int {
 	url, err := url.Parse(hs.URL)
 	if err != nil {
-		return 0, err
+		panic(fmt.Sprintf("Failed to parse hs URL: %q - %s", hs.URL, err.Error()))
 	}
 	_, portString, err := net.SplitHostPort(url.Host)
 	if err != nil {
-		return 0, err
+		panic(fmt.Sprintf("Failed to split hs URL host: %q - %s", url.Host, err.Error()))
 	}
 	port, err := strconv.ParseInt(portString, 10, 64)
 	if err != nil {
-		return 0, err
-	}
-	return int(port), nil
+		panic(fmt.Sprintf("Failed to parse hs URL port: %q - %s", portString, err.Error()))
+	}
+	return int(port)
 }
 
 func TestTLSSNI01(t *testing.T) {
@@ -465,12 +448,8 @@
 
 	hs := tlssni01Srv(t, chall)
 
-<<<<<<< HEAD
-	va, port, _, log := setup(t, hs)
-=======
-	va, log := setup()
-	va.tlsPort = port
->>>>>>> 2d0734d3
+	va, log := setup(hs)
+	port := getPort(hs)
 
 	_, prob := va.validateTLSSNI01(ctx, ident, chall)
 	if prob != nil {
@@ -525,9 +504,7 @@
 	test.AssertEquals(t, prob.Type, probs.ConnectionProblem)
 
 	httpOnly := httpSrv(t, "")
-	port, portErr := getPort(httpOnly)
-	test.AssertNotError(t, portErr, "failed to get test server port")
-	va.tlsPort = port
+	va.tlsPort = getPort(httpOnly)
 
 	log.Clear()
 	_, err = va.validateTLSSNI01(ctx, ident, chall)
@@ -543,12 +520,8 @@
 
 	hs := tlssni02Srv(t, chall)
 
-<<<<<<< HEAD
-	va, port, _, log := setup(t, hs)
-=======
-	va, log := setup()
-	va.tlsPort = port
->>>>>>> 2d0734d3
+	va, log := setup(hs)
+	port := getPort(hs)
 
 	_, prob := va.validateTLSSNI02(ctx, ident, chall)
 	if prob != nil {
@@ -604,9 +577,7 @@
 
 	httpOnly := httpSrv(t, "")
 	defer httpOnly.Close()
-	port, portErr := getPort(httpOnly)
-	test.AssertNotError(t, portErr, "failed to get test server port")
-	va.tlsPort = port
+	va.tlsPort = getPort(httpOnly)
 
 	log.Clear()
 	_, err = va.validateTLSSNI02(ctx, ident, chall)
@@ -632,14 +603,7 @@
 	chall := createChallenge(core.ChallengeTypeTLSSNI01)
 	hs := brokenTLSSrv()
 
-<<<<<<< HEAD
-	va, _, _, _ := setup(t, hs)
-=======
-	port, err := getPort(hs)
-	test.AssertNotError(t, err, "failed to get test server port")
-	va, _ := setup()
-	va.tlsPort = port
->>>>>>> 2d0734d3
+	va, _ := setup(hs)
 
 	_, prob := va.validateTLSSNI01(ctx, ident, chall)
 	if prob == nil {
@@ -720,14 +684,7 @@
 	chall := createChallenge(core.ChallengeTypeTLSSNI01)
 	hs := misconfiguredTLSSrv()
 
-<<<<<<< HEAD
-	va, _, _, _ := setup(t, hs)
-=======
-	port, err := getPort(hs)
-	test.AssertNotError(t, err, "failed to get test server port")
-	va, _ := setup()
-	va.tlsPort = port
->>>>>>> 2d0734d3
+	va, _ := setup(hs)
 
 	// Validate the SNI challenge with the test server, expecting it to fail
 	_, prob := va.validateTLSSNI01(ctx, ident, chall)
@@ -748,17 +705,9 @@
 	setChallengeToken(&chall, core.NewToken())
 
 	hs := httpSrv(t, chall.Token)
-<<<<<<< HEAD
-=======
-	port, err := getPort(hs)
-	test.AssertNotError(t, err, "failed to get test server port")
-	va, _ := setup()
-	va.httpPort = port
-
->>>>>>> 2d0734d3
 	defer hs.Close()
 
-	va, _, _, _ := setup(t, hs)
+	va, _ := setup(hs)
 
 	_, prob := va.validateChallenge(ctx, ident, chall)
 	test.Assert(t, prob == nil, "validation failed")
@@ -789,15 +738,7 @@
 	hs := tlssni01Srv(t, chall)
 	defer hs.Close()
 
-<<<<<<< HEAD
-	va, _, _, _ := setup(t, hs)
-=======
-	port, err := getPort(hs)
-	test.AssertNotError(t, err, "failed to get test server port")
-
-	va, _ := setup()
-	va.tlsPort = port
->>>>>>> 2d0734d3
+	va, _ := setup(hs)
 
 	_, prob := va.validateChallenge(ctx, ident, chall)
 
@@ -805,11 +746,7 @@
 }
 
 func TestValidateTLSSNI01NotSane(t *testing.T) {
-<<<<<<< HEAD
-	va, _, _, _ := setup(t, nil)
-=======
-	va, _ := setup()
->>>>>>> 2d0734d3
+	va, _ := setup(nil)
 
 	chall := createChallenge(core.ChallengeTypeTLSSNI01)
 
@@ -821,11 +758,7 @@
 }
 
 func TestCAATimeout(t *testing.T) {
-<<<<<<< HEAD
-	va, _, _, _ := setup(t, nil)
-=======
-	va, _ := setup()
->>>>>>> 2d0734d3
+	va, _ := setup(nil)
 	err := va.checkCAA(ctx, core.AcmeIdentifier{Type: core.IdentifierDNS, Value: "caa-timeout.com"})
 	if err.Type != probs.ConnectionProblem {
 		t.Errorf("Expected timeout error type %s, got %s", probs.ConnectionProblem, err.Type)
@@ -867,11 +800,7 @@
 		{"unsatisfiable.com", true, false},
 	}
 
-<<<<<<< HEAD
-	va, _, _, _ := setup(t, nil)
-=======
-	va, _ := setup()
->>>>>>> 2d0734d3
+	va, _ := setup(nil)
 	for _, caaTest := range tests {
 		present, valid, err := va.checkCAARecords(ctx, core.AcmeIdentifier{Type: "dns", Value: caaTest.Domain})
 		if err != nil {
@@ -907,10 +836,7 @@
 }
 
 func TestPerformValidationInvalid(t *testing.T) {
-<<<<<<< HEAD
-	va, _, stats, _ := setup(t, nil)
-=======
-	va, _ := setup()
+	va, _ := setup(nil)
 
 	ctrl := gomock.NewController(t)
 	defer ctrl.Finish()
@@ -919,17 +845,13 @@
 	mockScope.EXPECT().TimingDuration("Validations.dns-01.invalid", gomock.Any()).Return(nil)
 	mockScope.EXPECT().Inc(gomock.Any(), gomock.Any()).Return(nil).AnyTimes()
 
->>>>>>> 2d0734d3
 	chalDNS := createChallenge(core.ChallengeTypeDNS01)
 	_, prob := va.PerformValidation(context.Background(), "foo.com", chalDNS, core.Authorization{})
 	test.Assert(t, prob != nil, "validation succeeded")
 }
 
 func TestDNSValidationEmpty(t *testing.T) {
-<<<<<<< HEAD
-	va, _, stats, _ := setup(t, nil)
-=======
-	va, _ := setup()
+	va, _ := setup(nil)
 
 	ctrl := gomock.NewController(t)
 	defer ctrl.Finish()
@@ -938,7 +860,6 @@
 	mockScope.EXPECT().TimingDuration("Validations.dns-01.invalid", gomock.Any()).Return(nil)
 	mockScope.EXPECT().Inc(gomock.Any(), gomock.Any()).Return(nil).AnyTimes()
 
->>>>>>> 2d0734d3
 	chalDNS := createChallenge(core.ChallengeTypeDNS01)
 	_, prob := va.PerformValidation(
 		context.Background(),
@@ -949,10 +870,7 @@
 }
 
 func TestPerformValidationValid(t *testing.T) {
-<<<<<<< HEAD
-	va, _, stats, _ := setup(t, nil)
-=======
-	va, _ := setup()
+	va, _ := setup(nil)
 
 	ctrl := gomock.NewController(t)
 	defer ctrl.Finish()
@@ -961,7 +879,6 @@
 	mockScope.EXPECT().TimingDuration("Validations.dns-01.valid", gomock.Any()).Return(nil)
 	mockScope.EXPECT().Inc(gomock.Any(), gomock.Any()).Return(nil).AnyTimes()
 
->>>>>>> 2d0734d3
 	// create a challenge with well known token
 	chalDNS := core.DNSChallenge01()
 	chalDNS.Token = expectedToken
@@ -971,11 +888,7 @@
 }
 
 func TestDNSValidationFailure(t *testing.T) {
-<<<<<<< HEAD
-	va, _, _, _ := setup(t, nil)
-=======
-	va, _ := setup()
->>>>>>> 2d0734d3
+	va, _ := setup(nil)
 
 	chalDNS := createChallenge(core.ChallengeTypeDNS01)
 
@@ -993,11 +906,7 @@
 	chalDNS := core.DNSChallenge01()
 	chalDNS.ProvidedKeyAuthorization = expectedKeyAuthorization
 
-<<<<<<< HEAD
-	va, _, _, _ := setup(t, nil)
-=======
-	va, _ := setup()
->>>>>>> 2d0734d3
+	va, _ := setup(nil)
 
 	_, prob := va.validateChallenge(ctx, notDNS, chalDNS)
 
@@ -1005,11 +914,7 @@
 }
 
 func TestDNSValidationNotSane(t *testing.T) {
-<<<<<<< HEAD
-	va, _, _, _ := setup(t, nil)
-=======
-	va, _ := setup()
->>>>>>> 2d0734d3
+	va, _ := setup(nil)
 
 	chal0 := core.DNSChallenge01()
 	chal0.Token = ""
@@ -1040,11 +945,7 @@
 }
 
 func TestDNSValidationServFail(t *testing.T) {
-<<<<<<< HEAD
-	va, _, _, _ := setup(t, nil)
-=======
-	va, _ := setup()
->>>>>>> 2d0734d3
+	va, _ := setup(nil)
 
 	chalDNS := createChallenge(core.ChallengeTypeDNS01)
 
@@ -1058,11 +959,7 @@
 }
 
 func TestDNSValidationNoServer(t *testing.T) {
-<<<<<<< HEAD
-	va, _, _, _ := setup(t, nil)
-=======
-	va, _ := setup()
->>>>>>> 2d0734d3
+	va, _ := setup(nil)
 	va.dnsResolver = bdns.NewTestDNSResolverImpl(
 		time.Second*5,
 		nil,
@@ -1078,11 +975,7 @@
 }
 
 func TestDNSValidationOK(t *testing.T) {
-<<<<<<< HEAD
-	va, _, _, _ := setup(t, nil)
-=======
-	va, _ := setup()
->>>>>>> 2d0734d3
+	va, _ := setup(nil)
 
 	// create a challenge with well known token
 	chalDNS := core.DNSChallenge01()
@@ -1100,11 +993,7 @@
 }
 
 func TestDNSValidationNoAuthorityOK(t *testing.T) {
-<<<<<<< HEAD
-	va, _, _, _ := setup(t, nil)
-=======
-	va, _ := setup()
->>>>>>> 2d0734d3
+	va, _ := setup(nil)
 
 	// create a challenge with well known token
 	chalDNS := core.DNSChallenge01()
@@ -1127,15 +1016,7 @@
 	hs := tlssni01Srv(t, chall)
 	defer hs.Close()
 
-<<<<<<< HEAD
-	va, _, _, _ := setup(t, hs)
-=======
-	port, err := getPort(hs)
-	test.AssertNotError(t, err, "failed to get test server port")
-
-	va, _ := setup()
-	va.tlsPort = port
->>>>>>> 2d0734d3
+	va, _ := setup(hs)
 
 	ident.Value = "reserved.com"
 	_, prob := va.validateChallengeAndCAA(ctx, ident, chall)
@@ -1148,15 +1029,7 @@
 
 	ident.Value = "localhost"
 	hs := httpSrv(t, "01234567890123456789012345678901234567890123456789012345678901234567890123456789")
-<<<<<<< HEAD
-	va, _, _, _ := setup(t, hs)
-=======
-	port, err := getPort(hs)
-	test.AssertNotError(t, err, "failed to get test server port")
-	va, _ := setup()
-	va.httpPort = port
->>>>>>> 2d0734d3
-
+	va, _ := setup(hs)
 	defer hs.Close()
 
 	_, prob := va.validateChallenge(ctx, ident, chall)
@@ -1166,23 +1039,12 @@
 		"Expected failure due to truncation")
 }
 
-<<<<<<< HEAD
-func setup(t *testing.T, srv *httptest.Server) (*ValidationAuthorityImpl, int, *mocks.Statter, *blog.Mock) {
-	stats := mocks.NewStatter()
-	scope := metrics.NewStatsdScope(stats, "VA")
-=======
-func setup() (*ValidationAuthorityImpl, *blog.Mock) {
->>>>>>> 2d0734d3
+func setup(srv *httptest.Server) (*ValidationAuthorityImpl, *blog.Mock) {
 	logger := blog.NewMock()
 
 	var portConfig cmd.PortConfig
 	if srv != nil {
-		port, err := getPort(srv)
-		if err != nil {
-			// We never expect to fail to get the port for an http server, so treat it
-			// as a fatal test failure and halt immediately
-			t.Fatalf("Unable to get port for test server: %s\n", err.Error())
-		}
+		port := getPort(srv)
 		portConfig = cmd.PortConfig{
 			HTTPPort: port,
 			TLSPort:  port,
@@ -1199,11 +1061,7 @@
 		metrics.NewNoopScope(),
 		clock.Default(),
 		logger)
-<<<<<<< HEAD
-	return va, portConfig.HTTPPort, stats, logger
-=======
 	return va, logger
->>>>>>> 2d0734d3
 }
 
 func TestCheckCAAFallback(t *testing.T) {
@@ -1340,12 +1198,6 @@
 }
 
 func TestFallbackDialer(t *testing.T) {
-<<<<<<< HEAD
-=======
-	// Create a test VA
-	va, _ := setup()
-
->>>>>>> 2d0734d3
 	// Create a new challenge to use for the httpSrv
 	chall := core.HTTPChallenge01()
 	setChallengeToken(&chall, core.NewToken())
@@ -1355,7 +1207,7 @@
 	defer hs.Close()
 
 	// Create a test VA
-	va, _, _, _ := setup(t, hs)
+	va, _ := setup(hs)
 
 	// Create an identifier for a host that has an IPv6 and an IPv4 address.
 	// Since the IPv6First feature flag is not enabled we expect that the IPv4
@@ -1399,12 +1251,6 @@
 }
 
 func TestFallbackTLS(t *testing.T) {
-<<<<<<< HEAD
-=======
-	// Create a test VA
-	va, _ := setup()
-
->>>>>>> 2d0734d3
 	// Create a new challenge to use for the httpSrv
 	chall := createChallenge(core.ChallengeTypeTLSSNI01)
 
@@ -1414,7 +1260,7 @@
 	defer hs.Close()
 
 	// Create a test VA
-	va, _, _, _ := setup(t, hs)
+	va, _ := setup(hs)
 
 	// Create an identifier for a host that has an IPv6 and an IPv4 address.
 	// Since the IPv6First feature flag is not enabled we expect that the IPv4
