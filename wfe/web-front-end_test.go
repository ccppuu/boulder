--- conflicted
+++ resolved
@@ -615,20 +615,15 @@
 	// TODO: Use a mock RA so we can test various conditions of authorized, not
 	// authorized, etc.
 	stats, _ := statsd.NewNoopClient(nil)
-<<<<<<< HEAD
-	ra := ra.NewRegistrationAuthorityImpl(fc, wfe.log, stats, nil, 0, testKeyPolicy, false, 0, true)
-=======
 	ra := ra.NewRegistrationAuthorityImpl(
 		fc,
 		wfe.log,
 		stats,
-		ratelimit.RateLimitConfig{},
 		0,
 		testKeyPolicy,
 		false,
 		0,
 		true)
->>>>>>> 37ef5945
 	ra.SA = mocks.NewStorageAuthority(fc)
 	ra.CA = &mocks.MockCA{
 		PEM: mockCertPEM,
